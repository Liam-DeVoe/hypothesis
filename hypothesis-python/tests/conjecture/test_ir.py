# This file is part of Hypothesis, which may be found at
# https://github.com/HypothesisWorks/hypothesis/
#
# Copyright the Hypothesis Authors.
# Individual contributors are listed in AUTHORS.rst and the git log.
#
# This Source Code Form is subject to the terms of the Mozilla Public License,
# v. 2.0. If a copy of the MPL was not distributed with this file, You can
# obtain one at https://mozilla.org/MPL/2.0/.

import math
import sys
from copy import deepcopy

import pytest

from hypothesis import assume, example, given, strategies as st
from hypothesis.errors import StopTest
from hypothesis.internal.conjecture.data import (
    ConjectureData,
    IRNode,
    Status,
    ir_value_equal,
    ir_value_permitted,
)
from hypothesis.internal.conjecture.datatree import (
    MAX_CHILDREN_EFFECTIVELY_INFINITE,
    all_children,
    compute_max_children,
)
from hypothesis.internal.floats import SMALLEST_SUBNORMAL, next_down, next_up
from hypothesis.internal.intervalsets import IntervalSet

from tests.common.debug import minimal
from tests.conjecture.common import (
<<<<<<< HEAD
    draw_value,
=======
>>>>>>> c579480f
    fresh_data,
    ir_nodes,
    ir_types_and_kwargs,
    kwargs_strategy,
)
<<<<<<< HEAD
=======


def draw_value(ir_type, kwargs):
    data = fresh_data()
    return getattr(data, f"draw_{ir_type}")(**kwargs)
>>>>>>> c579480f


# we max out at 128 bit integers in the *unbounded* case, but someone may
# specify a bound with a larger magnitude. Ensure we calculate max children for
# those cases correctly.
@example(("integer", {"min_value": None, "max_value": -(2**200), "weights": None}))
@example(("integer", {"min_value": 2**200, "max_value": None, "weights": None}))
@example(("integer", {"min_value": -(2**200), "max_value": 2**200, "weights": None}))
@given(ir_types_and_kwargs())
def test_compute_max_children_is_positive(ir_type_and_kwargs):
    (ir_type, kwargs) = ir_type_and_kwargs
    assert compute_max_children(ir_type, kwargs) >= 0


@pytest.mark.parametrize(
    "ir_type, kwargs, count_children",
    [
        ("integer", {"min_value": 1, "max_value": 2, "weights": [0, 1]}, 1),
        ("integer", {"min_value": 1, "max_value": 4, "weights": [0, 0.5, 0, 0.5]}, 2),
        # only possibility is the empty string
        (
            "string",
            {"min_size": 0, "max_size": 100, "intervals": IntervalSet.from_string("")},
            1,
        ),
        (
            "string",
            {"min_size": 0, "max_size": 0, "intervals": IntervalSet.from_string("abc")},
            1,
        ),
        # 3 possibilities for each character, 8 characters, 3 ** 8 possibilities.
        (
            "string",
            {"min_size": 8, "max_size": 8, "intervals": IntervalSet.from_string("abc")},
            3**8,
        ),
        (
            "string",
            {
                "min_size": 2,
                "max_size": 8,
                "intervals": IntervalSet.from_string("abcd"),
            },
            sum(4**k for k in range(2, 8 + 1)),
        ),
        (
            "string",
            {
                "min_size": 0,
                "max_size": None,
                "intervals": IntervalSet.from_string("a"),
            },
            MAX_CHILDREN_EFFECTIVELY_INFINITE,
        ),
        (
            "string",
            {
                "min_size": 0,
                "max_size": 10_000,
                "intervals": IntervalSet.from_string("abcdefg"),
            },
            MAX_CHILDREN_EFFECTIVELY_INFINITE,
        ),
        ("boolean", {"p": 0.0}, 1),
        ("boolean", {"p": 1.0}, 1),
        ("boolean", {"p": 0.5}, 2),
        ("boolean", {"p": 0.001}, 2),
        ("boolean", {"p": 0.999}, 2),
        (
            "float",
            {
                "min_value": 0.0,
                "max_value": 0.0,
                "smallest_nonzero_magnitude": SMALLEST_SUBNORMAL,
            },
            1,
        ),
        (
            "float",
            {
                "min_value": -0.0,
                "max_value": -0.0,
                "smallest_nonzero_magnitude": SMALLEST_SUBNORMAL,
            },
            1,
        ),
        (
            "float",
            {
                "min_value": -0.0,
                "max_value": 0.0,
                "smallest_nonzero_magnitude": SMALLEST_SUBNORMAL,
            },
            2,
        ),
        (
            "float",
            {
                "min_value": next_down(-0.0),
                "max_value": next_up(0.0),
                "smallest_nonzero_magnitude": SMALLEST_SUBNORMAL,
            },
            4,
        ),
        (
            "float",
            {
                "min_value": next_down(next_down(-0.0)),
                "max_value": next_up(next_up(0.0)),
                "smallest_nonzero_magnitude": next_up(SMALLEST_SUBNORMAL),
            },
            4,
        ),
        (
            "float",
            {
                "min_value": -math.inf,
                "max_value": math.inf,
                "smallest_nonzero_magnitude": next_down(math.inf),
            },
            6,
        ),
        (
            "float",
            {
                "min_value": 1,
                "max_value": 10,
                "smallest_nonzero_magnitude": 11.0,
            },
            0,
        ),
        (
            "float",
            {
                "min_value": -3,
                "max_value": -2,
                "smallest_nonzero_magnitude": 4.0,
            },
            0,
        ),
    ],
)
def test_compute_max_children(ir_type, kwargs, count_children):
    assert compute_max_children(ir_type, kwargs) == count_children


@given(st.text(min_size=1, max_size=1), st.integers(0, 100))
def test_draw_string_single_interval_with_equal_bounds(s, n):
    data = fresh_data()
    intervals = IntervalSet.from_string(s)
    assert data.draw_string(intervals, min_size=n, max_size=n) == s * n


@example(("boolean", {"p": 2**-65}))
@example(("boolean", {"p": 1 - 2**-65}))
@example(
    (
        "string",
        {"min_size": 0, "max_size": 0, "intervals": IntervalSet.from_string("abc")},
    )
)
@example(
    ("string", {"min_size": 0, "max_size": 3, "intervals": IntervalSet.from_string("")})
)
@example(
    (
        "string",
        {"min_size": 0, "max_size": 3, "intervals": IntervalSet.from_string("a")},
    )
)
# all combinations of float signs
@example(
    (
        "float",
        {
            "min_value": next_down(-0.0),
            "max_value": -0.0,
            "smallest_nonzero_magnitude": SMALLEST_SUBNORMAL,
        },
    )
)
@example(
    (
        "float",
        {
            "min_value": next_down(-0.0),
            "max_value": next_up(0.0),
            "smallest_nonzero_magnitude": SMALLEST_SUBNORMAL,
        },
    )
)
@example(
    (
        "float",
        {
            "min_value": 0.0,
            "max_value": next_up(0.0),
            "smallest_nonzero_magnitude": SMALLEST_SUBNORMAL,
        },
    )
)
# using a smallest_nonzero_magnitude which happens to filter out everything
@example(
    ("float", {"min_value": 1.0, "max_value": 2.0, "smallest_nonzero_magnitude": 3.0})
)
@example(
    (
        "integer",
        {
            "min_value": 1,
            "max_value": 2,
            "weights": [0, 1],
            "smallest_nonzero_magnitude": SMALLEST_SUBNORMAL,
        },
    )
)
@given(ir_types_and_kwargs())
def test_compute_max_children_and_all_children_agree(ir_type_and_kwargs):
    (ir_type, kwargs) = ir_type_and_kwargs
    max_children = compute_max_children(ir_type, kwargs)

    # avoid slowdowns / OOM when reifying extremely large all_children generators.
    # We also hard cap at MAX_CHILDREN_EFFECTIVELY_INFINITE, because max_children
    # returns approximations after this value and so will disagree with
    # all_children.
    cap = min(100_000, MAX_CHILDREN_EFFECTIVELY_INFINITE)
    assume(max_children < cap)
    assert len(list(all_children(ir_type, kwargs))) == max_children


@given(st.randoms())
def test_ir_nodes(random):
    data = fresh_data(random=random)
    data.draw_float(min_value=-10.0, max_value=10.0, forced=5.0)
    data.draw_boolean(forced=True)

    data.start_example(42)
    data.draw_string(IntervalSet.from_string("abcd"), forced="abbcccdddd")
    data.draw_bytes(8, forced=bytes(8))
    data.stop_example()

    data.draw_integer(0, 100, forced=50)

    data.freeze()
    expected_tree_nodes = [
        IRNode(
            ir_type="float",
            value=5.0,
            kwargs={
                "min_value": -10.0,
                "max_value": 10.0,
                "allow_nan": True,
                "smallest_nonzero_magnitude": SMALLEST_SUBNORMAL,
            },
            was_forced=True,
        ),
        IRNode(
            ir_type="boolean",
            value=True,
            kwargs={"p": 0.5},
            was_forced=True,
        ),
        IRNode(
            ir_type="string",
            value="abbcccdddd",
            kwargs={
                "intervals": IntervalSet.from_string("abcd"),
                "min_size": 0,
                "max_size": None,
            },
            was_forced=True,
        ),
        IRNode(
            ir_type="bytes",
            value=bytes(8),
            kwargs={"size": 8},
            was_forced=True,
        ),
        IRNode(
            ir_type="integer",
            value=50,
            kwargs={
                "min_value": 0,
                "max_value": 100,
                "weights": None,
                "shrink_towards": 0,
            },
            was_forced=True,
        ),
    ]
    assert data.examples.ir_tree_nodes == expected_tree_nodes


@given(ir_nodes())
def test_copy_ir_node(node):
    assert node == node

    assume(not node.was_forced)
    new_value = draw_value(node.ir_type, node.kwargs)
    # if we drew the same value as before, the node should still be equal
    assert (node.copy(with_value=new_value) == node) is (
        ir_value_equal(node.ir_type, new_value, node.value)
    )


@given(ir_nodes())
def test_ir_node_equality(node):
    assert node == node
    # for coverage on our NotImplemented return, more than anything.
    assert node != 42


def test_data_with_empty_ir_tree_is_overrun():
    data = ConjectureData.for_ir_tree([])
    with pytest.raises(StopTest):
        data.draw_integer()

    assert data.status is Status.OVERRUN


@given(st.data())
def test_node_with_different_ir_type_is_invalid(data):
    node = data.draw(ir_nodes())
    (ir_type, kwargs) = data.draw(ir_types_and_kwargs())

    # drawing a node with a different ir type should cause a misalignment.
    assume(ir_type != node.ir_type)

    data = ConjectureData.for_ir_tree([node])
    draw_func = getattr(data, f"draw_{ir_type}")
    with pytest.raises(StopTest):
        draw_func(**kwargs)

    assert data.status is Status.INVALID


@given(st.data())
def test_node_with_same_ir_type_but_different_value_is_invalid(data):
    node = data.draw(ir_nodes())
    kwargs = data.draw(kwargs_strategy(node.ir_type))

    # drawing a node with the same ir type, but a non-compatible value, should
    # also cause a misalignment.
    assume(not ir_value_permitted(node.value, node.ir_type, kwargs))

    data = ConjectureData.for_ir_tree([node])
    draw_func = getattr(data, f"draw_{node.ir_type}")
    with pytest.raises(StopTest):
        draw_func(**kwargs)

    assert data.status is Status.INVALID


@given(st.data())
def test_data_with_changed_was_forced(data):
    # we had a normal node and then tried to draw a different forced value from it.
    # ir tree: v1 [was_forced=False]
    # drawing:    [forced=v2]
    node = data.draw(ir_nodes(was_forced=False))
    data = ConjectureData.for_ir_tree([node])

    draw_func = getattr(data, f"draw_{node.ir_type}")
    kwargs = deepcopy(node.kwargs)
    kwargs["forced"] = draw_value(node.ir_type, node.kwargs)
    assume(not ir_value_equal(node.ir_type, kwargs["forced"], node.value))

    assert ir_value_equal(node.ir_type, draw_func(**kwargs), kwargs["forced"])


@given(ir_nodes(was_forced=True))
def test_data_with_changed_forced_value(node):
    # we had a forced node and then tried to draw a different forced value from it.
    # ir tree: v1 [was_forced=True]
    # drawing:    [forced=v2]
    #
    # This is actually fine; we'll just ignore the forced node (v1) and return
    # what the draw expects (v2).

    data = ConjectureData.for_ir_tree([node])

    draw_func = getattr(data, f"draw_{node.ir_type}")
    kwargs = deepcopy(node.kwargs)
    kwargs["forced"] = draw_value(node.ir_type, node.kwargs)
    assume(not ir_value_equal(node.ir_type, kwargs["forced"], node.value))

    assert ir_value_equal(node.ir_type, draw_func(**kwargs), kwargs["forced"])


# ensure we hit bare-minimum coverage for all ir types.
@example(
    IRNode(
        ir_type="float",
        value=0.0,
        kwargs={
            "min_value": -math.inf,
            "max_value": math.inf,
            "allow_nan": True,
            "smallest_nonzero_magnitude": SMALLEST_SUBNORMAL,
        },
        was_forced=True,
    )
)
@example(
    IRNode(
        ir_type="boolean",
        value=False,
        kwargs={"p": 0.5},
        was_forced=True,
    )
)
@example(
    IRNode(
        ir_type="integer",
        value=50,
        kwargs={
            "min_value": 50,
            "max_value": 100,
            "weights": None,
            "shrink_towards": 0,
        },
        was_forced=True,
    )
)
@example(
    IRNode(
        ir_type="string",
        value="aaaa",
        kwargs={
            "intervals": IntervalSet.from_string("bcda"),
            "min_size": 4,
            "max_size": None,
        },
        was_forced=True,
    )
)
@example(
    IRNode(
        ir_type="bytes",
        value=bytes(8),
        kwargs={"size": 8},
        was_forced=True,
    )
)
@given(ir_nodes(was_forced=True))
def test_data_with_same_forced_value_is_valid(node):
    # we had a forced node and then drew the same forced value. This is totally
    # fine!
    # ir tree: v1 [was_forced=True]
    # drawing:    [forced=v1]
    data = ConjectureData.for_ir_tree([node])
    draw_func = getattr(data, f"draw_{node.ir_type}")

    kwargs = deepcopy(node.kwargs)
    kwargs["forced"] = node.value
    assert ir_value_equal(node.ir_type, draw_func(**kwargs), kwargs["forced"])


@given(ir_types_and_kwargs())
def test_all_children_are_permitted_values(ir_type_and_kwargs):
    (ir_type, kwargs) = ir_type_and_kwargs
    max_children = compute_max_children(ir_type, kwargs)

    cap = min(100_000, MAX_CHILDREN_EFFECTIVELY_INFINITE)
    assume(max_children < cap)

    # test that all_children -> ir_value_permitted (but not necessarily the converse.)
    for value in all_children(ir_type, kwargs):
        assert ir_value_permitted(value, ir_type, kwargs), value


@pytest.mark.parametrize(
    "value, ir_type, kwargs, permitted",
    [
        (0, "integer", {"min_value": 1, "max_value": 2}, False),
        (2, "integer", {"min_value": 0, "max_value": 1}, False),
        (10, "integer", {"min_value": 0, "max_value": 20}, True),
        (
            math.nan,
            "float",
            {"min_value": 0.0, "max_value": 0.0, "allow_nan": True},
            True,
        ),
        (
            math.nan,
            "float",
            {"min_value": 0.0, "max_value": 0.0, "allow_nan": False},
            False,
        ),
        (
            2.0,
            "float",
            {
                "min_value": 1.0,
                "max_value": 3.0,
                "allow_nan": True,
                "smallest_nonzero_magnitude": 2.5,
            },
            False,
        ),
        (
            -2.0,
            "float",
            {
                "min_value": -3.0,
                "max_value": -1.0,
                "allow_nan": True,
                "smallest_nonzero_magnitude": 2.5,
            },
            False,
        ),
        (
            1.0,
            "float",
            {
                "min_value": 1.0,
                "max_value": 1.0,
                "allow_nan": True,
                "smallest_nonzero_magnitude": SMALLEST_SUBNORMAL,
            },
            True,
        ),
        (
            "abcd",
            "string",
            {
                "min_size": 10,
                "max_size": 20,
                "intervals": IntervalSet.from_string("abcd"),
            },
            False,
        ),
        (
            "abcd",
            "string",
            {
                "min_size": 1,
                "max_size": 3,
                "intervals": IntervalSet.from_string("abcd"),
            },
            False,
        ),
        (
            "abcd",
            "string",
            {"min_size": 1, "max_size": 10, "intervals": IntervalSet.from_string("e")},
            False,
        ),
        (
            "e",
            "string",
            {"min_size": 1, "max_size": 10, "intervals": IntervalSet.from_string("e")},
            True,
        ),
        (b"a", "bytes", {"size": 2}, False),
        (b"aa", "bytes", {"size": 2}, True),
        (True, "boolean", {"p": 0}, False),
        (False, "boolean", {"p": 0}, True),
        (True, "boolean", {"p": 1}, True),
        (False, "boolean", {"p": 1}, False),
        (True, "boolean", {"p": 0.5}, True),
        (False, "boolean", {"p": 0.5}, True),
    ],
)
def test_ir_value_permitted(value, ir_type, kwargs, permitted):
    assert ir_value_permitted(value, ir_type, kwargs) == permitted


@given(ir_nodes(was_forced=True))
def test_forced_nodes_are_trivial(node):
    assert node.trivial


@pytest.mark.parametrize(
    "node",
    [
        IRNode(
            ir_type="float",
            value=5.0,
            kwargs={
                "min_value": 5.0,
                "max_value": 10.0,
                "allow_nan": True,
                "smallest_nonzero_magnitude": SMALLEST_SUBNORMAL,
            },
            was_forced=False,
        ),
        IRNode(
            ir_type="float",
            value=0.0,
            kwargs={
                "min_value": -5.0,
                "max_value": 5.0,
                "allow_nan": True,
                "smallest_nonzero_magnitude": SMALLEST_SUBNORMAL,
            },
            was_forced=False,
        ),
        IRNode(
            ir_type="float",
            value=0.0,
            kwargs={
                "min_value": -math.inf,
                "max_value": math.inf,
                "allow_nan": True,
                "smallest_nonzero_magnitude": SMALLEST_SUBNORMAL,
            },
            was_forced=False,
        ),
        IRNode(
            ir_type="boolean",
            value=False,
            kwargs={"p": 0.5},
            was_forced=False,
        ),
        IRNode(
            ir_type="string",
            value="",
            kwargs={
                "intervals": IntervalSet.from_string("abcd"),
                "min_size": 0,
                "max_size": None,
            },
            was_forced=False,
        ),
        IRNode(
            ir_type="string",
            value="aaaa",
            kwargs={
                "intervals": IntervalSet.from_string("bcda"),
                "min_size": 4,
                "max_size": None,
            },
            was_forced=False,
        ),
        IRNode(
            ir_type="bytes",
            value=bytes(8),
            kwargs={"size": 8},
            was_forced=False,
        ),
        IRNode(
            ir_type="integer",
            value=50,
            kwargs={
                "min_value": 50,
                "max_value": 100,
                "weights": None,
                "shrink_towards": 0,
            },
            was_forced=False,
        ),
        IRNode(
            ir_type="integer",
            value=0,
            kwargs={
                "min_value": -10,
                "max_value": 10,
                "weights": None,
                "shrink_towards": 0,
            },
            was_forced=False,
        ),
        IRNode(
            ir_type="integer",
            value=2,
            kwargs={
                "min_value": -10,
                "max_value": 10,
                "weights": None,
                "shrink_towards": 2,
            },
            was_forced=False,
        ),
        IRNode(
            ir_type="integer",
            value=-10,
            kwargs={
                "min_value": -10,
                "max_value": 10,
                "weights": None,
                "shrink_towards": -12,
            },
            was_forced=False,
        ),
        IRNode(
            ir_type="integer",
            value=10,
            kwargs={
                "min_value": -10,
                "max_value": 10,
                "weights": None,
                "shrink_towards": 12,
            },
            was_forced=False,
        ),
        IRNode(
            ir_type="integer",
            value=0,
            kwargs={
                "min_value": None,
                "max_value": None,
                "weights": None,
                "shrink_towards": 0,
            },
            was_forced=False,
        ),
    ],
)
def test_trivial_nodes(node):
    assert node.trivial

    @st.composite
    def values(draw):
        data = draw(st.data()).conjecture_data
        return getattr(data, f"draw_{node.ir_type}")(**node.kwargs)

    # if we're trivial, then shrinking should produce the same value.
    assert ir_value_equal(node.ir_type, minimal(values()), node.value)


@pytest.mark.parametrize(
    "node",
    [
        IRNode(
            ir_type="float",
            value=6.0,
            kwargs={
                "min_value": 5.0,
                "max_value": 10.0,
                "allow_nan": True,
                "smallest_nonzero_magnitude": SMALLEST_SUBNORMAL,
            },
            was_forced=False,
        ),
        IRNode(
            ir_type="float",
            value=-5.0,
            kwargs={
                "min_value": -5.0,
                "max_value": 5.0,
                "allow_nan": True,
                "smallest_nonzero_magnitude": SMALLEST_SUBNORMAL,
            },
            was_forced=False,
        ),
        IRNode(
            ir_type="float",
            value=1.0,
            kwargs={
                "min_value": -math.inf,
                "max_value": math.inf,
                "allow_nan": True,
                "smallest_nonzero_magnitude": SMALLEST_SUBNORMAL,
            },
            was_forced=False,
        ),
        IRNode(
            ir_type="boolean",
            value=True,
            kwargs={"p": 0.5},
            was_forced=False,
        ),
        IRNode(
            ir_type="string",
            value="d",
            kwargs={
                "intervals": IntervalSet.from_string("abcd"),
                "min_size": 1,
                "max_size": None,
            },
            was_forced=False,
        ),
        IRNode(
            ir_type="bytes",
            value=b"\x01",
            kwargs={"size": 1},
            was_forced=False,
        ),
        IRNode(
            ir_type="integer",
            value=-10,
            kwargs={
                "min_value": -10,
                "max_value": 10,
                "weights": None,
                "shrink_towards": 0,
            },
            was_forced=False,
        ),
        IRNode(
            ir_type="integer",
            value=42,
            kwargs={
                "min_value": None,
                "max_value": None,
                "weights": None,
                "shrink_towards": 0,
            },
            was_forced=False,
        ),
    ],
)
def test_nontrivial_nodes(node):
    assert not node.trivial

    @st.composite
    def values(draw):
        data = draw(st.data()).conjecture_data
        return getattr(data, f"draw_{node.ir_type}")(**node.kwargs)

    # if we're nontrivial, then shrinking should produce something different.
    assert not ir_value_equal(node.ir_type, minimal(values()), node.value)


@pytest.mark.parametrize(
    "node",
    [
        IRNode(
            ir_type="float",
            value=1.5,
            kwargs={
                "min_value": 1.1,
                "max_value": 1.6,
                "allow_nan": True,
                "smallest_nonzero_magnitude": SMALLEST_SUBNORMAL,
            },
            was_forced=False,
        ),
        IRNode(
            ir_type="float",
            value=math.floor(sys.float_info.max),
            kwargs={
                "min_value": sys.float_info.max - 1,
                "max_value": math.inf,
                "allow_nan": True,
                "smallest_nonzero_magnitude": SMALLEST_SUBNORMAL,
            },
            was_forced=False,
        ),
        IRNode(
            ir_type="float",
            value=math.ceil(-sys.float_info.max),
            kwargs={
                "min_value": -math.inf,
                "max_value": -sys.float_info.max + 1,
                "allow_nan": True,
                "smallest_nonzero_magnitude": SMALLEST_SUBNORMAL,
            },
            was_forced=False,
        ),
        IRNode(
            ir_type="float",
            value=math.inf,
            kwargs={
                "min_value": math.inf,
                "max_value": math.inf,
                "allow_nan": True,
                "smallest_nonzero_magnitude": SMALLEST_SUBNORMAL,
            },
            was_forced=False,
        ),
        IRNode(
            ir_type="float",
            value=-math.inf,
            kwargs={
                "min_value": -math.inf,
                "max_value": -math.inf,
                "allow_nan": True,
                "smallest_nonzero_magnitude": SMALLEST_SUBNORMAL,
            },
            was_forced=False,
        ),
    ],
)
def test_conservative_nontrivial_nodes(node):
    # these nodes actually are trivial, but our analysis doesn't compute them
    # as such. We'd like to improve this in the future!
    assert not node.trivial

    @st.composite
    def values(draw):
        data = draw(st.data()).conjecture_data
        return getattr(data, f"draw_{node.ir_type}")(**node.kwargs)

    assert ir_value_equal(node.ir_type, minimal(values()), node.value)


@given(ir_nodes())
def test_ir_node_is_hashable(ir_node):
    hash(ir_node)<|MERGE_RESOLUTION|>--- conflicted
+++ resolved
@@ -33,23 +33,12 @@
 
 from tests.common.debug import minimal
 from tests.conjecture.common import (
-<<<<<<< HEAD
     draw_value,
-=======
->>>>>>> c579480f
     fresh_data,
     ir_nodes,
     ir_types_and_kwargs,
     kwargs_strategy,
 )
-<<<<<<< HEAD
-=======
-
-
-def draw_value(ir_type, kwargs):
-    data = fresh_data()
-    return getattr(data, f"draw_{ir_type}")(**kwargs)
->>>>>>> c579480f
 
 
 # we max out at 128 bit integers in the *unbounded* case, but someone may
