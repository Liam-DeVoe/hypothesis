# This file is part of Hypothesis, which may be found at
# https://github.com/HypothesisWorks/hypothesis/
#
# Copyright the Hypothesis Authors.
# Individual contributors are listed in AUTHORS.rst and the git log.
#
# This Source Code Form is subject to the terms of the Mozilla Public License,
# v. 2.0. If a copy of the MPL was not distributed with this file, You can
# obtain one at https://mozilla.org/MPL/2.0/.

import itertools

import pytest

from hypothesis import HealthCheck, Phase, settings, strategies as st
<<<<<<< HEAD
from hypothesis.database import InMemoryExampleDatabase, keyed_ir_to_bytes
=======
from hypothesis.database import InMemoryExampleDatabase, ir_to_bytes
>>>>>>> 2f0981b9
from hypothesis.internal.conjecture.data import Status
from hypothesis.internal.conjecture.engine import ConjectureRunner, RunIsComplete
from hypothesis.internal.entropy import deterministic_PRNG

from tests.conjecture.common import interesting_origin, ir


def test_pareto_front_contains_different_interesting_reasons():
    with deterministic_PRNG():

        def test(data):
            data.target_observations[""] = 1
            n = data.draw_integer(0, 2**4 - 1)
            data.mark_interesting(interesting_origin(n))

        runner = ConjectureRunner(
            test,
            settings=settings(
                max_examples=5000,
                database=InMemoryExampleDatabase(),
                suppress_health_check=list(HealthCheck),
            ),
            database_key=b"stuff",
        )

        runner.run()

        assert len(runner.pareto_front) == 2**4


def test_pareto_front_omits_invalid_examples():
    with deterministic_PRNG():

        def test(data):
            x = data.draw_integer(0, 2**4 - 1)
            if x % 2:
                data.target_observations[""] = 1
                data.mark_invalid()

        runner = ConjectureRunner(
            test,
            settings=settings(
                max_examples=5000,
                database=InMemoryExampleDatabase(),
                suppress_health_check=list(HealthCheck),
            ),
            database_key=b"stuff",
        )

        runner.run()

        assert len(runner.pareto_front) == 0


# at some point this test regressed. It's not clear how long ago, because it
# happened to pass by chance on deterministic rng with seed 0 for at least
# some amount of time.
@pytest.mark.xfail(strict=False)
def test_database_contains_only_pareto_front():
    with deterministic_PRNG():

        def test(data):
            data.target_observations["1"] = data.draw(st.integers(0, 2**4 - 1))
            data.draw(st.integers(0, 2**64 - 1))
            data.target_observations["2"] = data.draw(st.integers(0, 2**8 - 1))

        db = InMemoryExampleDatabase()

        runner = ConjectureRunner(
            test,
            settings=settings(
                max_examples=500, database=db, suppress_health_check=list(HealthCheck)
            ),
            database_key=b"stuff",
        )

        runner.run()

        assert len(runner.pareto_front) <= 500

        for v in runner.pareto_front:
            assert v.status >= Status.VALID

        assert len(db.data) == 1

        (values,) = db.data.values()
        values = set(values)

        assert len(values) == len(runner.pareto_front)

        for data in runner.pareto_front:
            assert data.buffer in values
            assert data in runner.pareto_front

        for k in values:
            assert runner.cached_test_function(k) in runner.pareto_front


def test_clears_defunct_pareto_front():
    with deterministic_PRNG():

        def test(data):
            data.target_observations[""] = 1
            data.draw_integer(0, 2**8 - 1)
            data.draw_integer(0, 2**8 - 1)

        db = InMemoryExampleDatabase()

        runner = ConjectureRunner(
            test,
            settings=settings(
                max_examples=10000,
                database=db,
                suppress_health_check=list(HealthCheck),
                phases=[Phase.reuse],
            ),
            database_key=b"stuff",
        )

        for i in range(256):
<<<<<<< HEAD
            db.save(runner.pareto_key, keyed_ir_to_bytes(ir(i, 0)))
=======
            db.save(runner.pareto_key, ir_to_bytes((i, 0)))
>>>>>>> 2f0981b9

        runner.run()

        assert len(list(db.fetch(runner.pareto_key))) == 1


def test_down_samples_the_pareto_front():
    with deterministic_PRNG():

        def test(data):
            data.draw_integer(0, 2**8 - 1)
            data.draw_integer(0, 2**8 - 1)

        db = InMemoryExampleDatabase()

        runner = ConjectureRunner(
            test,
            settings=settings(
                max_examples=1000,
                database=db,
                suppress_health_check=list(HealthCheck),
                phases=[Phase.reuse],
            ),
            database_key=b"stuff",
        )

        for n1, n2 in itertools.product(range(256), range(256)):
<<<<<<< HEAD
            db.save(runner.pareto_key, keyed_ir_to_bytes(ir(n1, n2)))
=======
            db.save(runner.pareto_key, ir_to_bytes((n1, n2)))
>>>>>>> 2f0981b9

        with pytest.raises(RunIsComplete):
            runner.reuse_existing_examples()

        assert runner.valid_examples == 1000


def test_stops_loading_pareto_front_if_interesting():
    with deterministic_PRNG():

        def test(data):
            data.draw_integer()
            data.draw_integer()
            data.mark_interesting()

        db = InMemoryExampleDatabase()

        runner = ConjectureRunner(
            test,
            settings=settings(
                max_examples=1000,
                database=db,
                suppress_health_check=list(HealthCheck),
                phases=[Phase.reuse],
            ),
            database_key=b"stuff",
        )

        for n1, n2 in itertools.product(range(256), range(256)):
<<<<<<< HEAD
            db.save(runner.pareto_key, keyed_ir_to_bytes(ir(n1, n2)))
=======
            db.save(runner.pareto_key, ir_to_bytes((n1, n2)))
>>>>>>> 2f0981b9

        runner.reuse_existing_examples()

        assert runner.call_count == 1


def test_uses_tags_in_calculating_pareto_front():
    with deterministic_PRNG():

        def test(data):
            data.target_observations[""] = 1
            if data.draw_boolean():
                data.start_example(11)
                data.draw_integer(0, 2**8 - 1)
                data.stop_example()

        runner = ConjectureRunner(
            test,
            settings=settings(max_examples=10, database=InMemoryExampleDatabase()),
            database_key=b"stuff",
        )

        runner.run()

        assert len(runner.pareto_front) == 2


def test_optimises_the_pareto_front():
    def test(data):
        count = 0
        while data.draw_integer(0, 2**8 - 1):
            count += 1

        data.target_observations[""] = min(count, 5)

    runner = ConjectureRunner(
        test,
        settings=settings(max_examples=10000, database=InMemoryExampleDatabase()),
        database_key=b"stuff",
    )
    runner.cached_test_function_ir([255] * 20 + [0])
    runner.pareto_optimise()

    assert len(runner.pareto_front) == 6
    for i, data in enumerate(runner.pareto_front):
        assert data.choices == (1,) * i + (0,)


def test_does_not_optimise_the_pareto_front_if_interesting():
    def test(data):
        n = data.draw_integer(0, 2**8 - 1)
        data.target_observations[""] = n
        if n == 255:
            data.mark_interesting()

    runner = ConjectureRunner(
        test,
        settings=settings(max_examples=10000, database=InMemoryExampleDatabase()),
        database_key=b"stuff",
    )

    runner.cached_test_function_ir([0])
    runner.pareto_optimise = None
    runner.optimise_targets()

    assert runner.interesting_examples


def test_stops_optimising_once_interesting():
    hi = 2**16 - 1

    def test(data):
        n = data.draw_integer(0, 2**16 - 1)
        data.target_observations[""] = n
        if n < hi:
            data.mark_interesting()

    runner = ConjectureRunner(
        test,
        settings=settings(max_examples=10000, database=InMemoryExampleDatabase()),
        database_key=b"stuff",
    )

    data = runner.cached_test_function_ir([hi])
    assert data.status == Status.VALID
    runner.pareto_optimise()
    assert runner.call_count <= 20
    assert runner.interesting_examples<|MERGE_RESOLUTION|>--- conflicted
+++ resolved
@@ -13,11 +13,7 @@
 import pytest
 
 from hypothesis import HealthCheck, Phase, settings, strategies as st
-<<<<<<< HEAD
-from hypothesis.database import InMemoryExampleDatabase, keyed_ir_to_bytes
-=======
 from hypothesis.database import InMemoryExampleDatabase, ir_to_bytes
->>>>>>> 2f0981b9
 from hypothesis.internal.conjecture.data import Status
 from hypothesis.internal.conjecture.engine import ConjectureRunner, RunIsComplete
 from hypothesis.internal.entropy import deterministic_PRNG
@@ -138,11 +134,7 @@
         )
 
         for i in range(256):
-<<<<<<< HEAD
-            db.save(runner.pareto_key, keyed_ir_to_bytes(ir(i, 0)))
-=======
             db.save(runner.pareto_key, ir_to_bytes((i, 0)))
->>>>>>> 2f0981b9
 
         runner.run()
 
@@ -170,11 +162,7 @@
         )
 
         for n1, n2 in itertools.product(range(256), range(256)):
-<<<<<<< HEAD
-            db.save(runner.pareto_key, keyed_ir_to_bytes(ir(n1, n2)))
-=======
             db.save(runner.pareto_key, ir_to_bytes((n1, n2)))
->>>>>>> 2f0981b9
 
         with pytest.raises(RunIsComplete):
             runner.reuse_existing_examples()
@@ -204,11 +192,7 @@
         )
 
         for n1, n2 in itertools.product(range(256), range(256)):
-<<<<<<< HEAD
-            db.save(runner.pareto_key, keyed_ir_to_bytes(ir(n1, n2)))
-=======
             db.save(runner.pareto_key, ir_to_bytes((n1, n2)))
->>>>>>> 2f0981b9
 
         runner.reuse_existing_examples()
 
