# This file is part of Hypothesis, which may be found at
# https://github.com/HypothesisWorks/hypothesis/
#
# Copyright the Hypothesis Authors.
# Individual contributors are listed in AUTHORS.rst and the git log.
#
# This Source Code Form is subject to the terms of the Mozilla Public License,
# v. 2.0. If a copy of the MPL was not distributed with this file, You can
# obtain one at https://mozilla.org/MPL/2.0/.

import pytest

from hypothesis import HealthCheck, assume, example, given, settings, strategies as st
from hypothesis.internal.intervalsets import IntervalSet

<<<<<<< HEAD
from tests.common.strategies import IntervalLists, Intervals


@given(Intervals)
=======
from tests.common.strategies import interval_lists, intervals

# various tests in this file impose a max_codepoint restriction on intervals,
# for performance. There may be possibilities for performance improvements in
# IntervalSet itself as well.


@given(intervals(max_codepoint=200))
>>>>>>> 9b67c035
def test_intervals_are_equivalent_to_their_lists(intervals):
    ls = list(intervals)
    assert len(ls) == len(intervals)
    for i in range(len(ls)):
        assert ls[i] == intervals[i]
    for i in range(1, len(ls) - 1):
        assert ls[-i] == intervals[-i]


@given(intervals(max_codepoint=200))
def test_intervals_match_indexes(intervals):
    ls = list(intervals)
    for v in ls:
        assert ls.index(v) == intervals.index(v)


@example(intervals=IntervalSet(((1, 1),)), v=0)
@example(intervals=IntervalSet(()), v=0)
@given(intervals(), st.integers(0, 0x10FFFF))
def test_error_for_index_of_not_present_value(intervals, v):
    assume(v not in intervals)
    with pytest.raises(ValueError):
        intervals.index(v)


def test_validates_index():
    with pytest.raises(IndexError):
        IntervalSet([])[1]

    with pytest.raises(IndexError):
        IntervalSet([[1, 10]])[11]

    with pytest.raises(IndexError):
        IntervalSet([[1, 10]])[-11]


def test_index_above_is_index_if_present():
    assert IntervalSet([[1, 10]]).index_above(1) == 0
    assert IntervalSet([[1, 10]]).index_above(2) == 1


def test_index_above_is_length_if_higher():
    assert IntervalSet([[1, 10]]).index_above(100) == 10


def intervals_to_set(ints):
    return set(IntervalSet(ints))


@settings(suppress_health_check=[HealthCheck.filter_too_much])
@example(x=[(0, 1), (3, 3)], y=[(1, 3)])
@example(x=[(0, 1)], y=[(0, 0), (1, 1)])
@example(x=[(0, 1)], y=[(1, 1)])
@given(interval_lists(max_codepoint=200), interval_lists(max_codepoint=200))
def test_subtraction_of_intervals(x, y):
    xs = intervals_to_set(x)
    ys = intervals_to_set(y)
    assume(not xs.isdisjoint(ys))
    z = IntervalSet(x).difference(IntervalSet(y)).intervals
    assert z == tuple(sorted(z))
    for a, b in z:
        assert a <= b
    assert intervals_to_set(z) == intervals_to_set(x) - intervals_to_set(y)


@given(intervals(max_codepoint=200), intervals(max_codepoint=200))
def test_interval_intersection(x, y):
    assert set(x & y) == set(x) & set(y)
    assert set(x.intersection(y)) == set(x).intersection(y)


def test_char_in_shrink_order():
    xs = IntervalSet([(0, 256)])
    assert xs[xs._idx_of_zero] == ord("0")
    assert xs[xs._idx_of_Z] == ord("Z")
    rewritten = [ord(xs.char_in_shrink_order(i)) for i in range(256)]
    assert rewritten != list(range(256))
    assert sorted(rewritten) == sorted(range(256))<|MERGE_RESOLUTION|>--- conflicted
+++ resolved
@@ -13,12 +13,6 @@
 from hypothesis import HealthCheck, assume, example, given, settings, strategies as st
 from hypothesis.internal.intervalsets import IntervalSet
 
-<<<<<<< HEAD
-from tests.common.strategies import IntervalLists, Intervals
-
-
-@given(Intervals)
-=======
 from tests.common.strategies import interval_lists, intervals
 
 # various tests in this file impose a max_codepoint restriction on intervals,
@@ -27,7 +21,6 @@
 
 
 @given(intervals(max_codepoint=200))
->>>>>>> 9b67c035
 def test_intervals_are_equivalent_to_their_lists(intervals):
     ls = list(intervals)
     assert len(ls) == len(intervals)
