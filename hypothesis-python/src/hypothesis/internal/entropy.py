--- conflicted
+++ resolved
@@ -13,15 +13,9 @@
 import random
 import sys
 import warnings
-<<<<<<< HEAD
 from collections.abc import Generator
 from itertools import count
 from typing import TYPE_CHECKING, Any, Callable, Dict, Hashable, Optional, Tuple
-=======
-from collections.abc import Hashable
-from itertools import count
-from typing import TYPE_CHECKING, Any, Callable
->>>>>>> e575bf35
 from weakref import WeakValueDictionary
 
 import hypothesis.core
