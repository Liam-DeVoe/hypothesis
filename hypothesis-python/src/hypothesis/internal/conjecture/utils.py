# This file is part of Hypothesis, which may be found at
# https://github.com/HypothesisWorks/hypothesis/
#
# Copyright the Hypothesis Authors.
# Individual contributors are listed in AUTHORS.rst and the git log.
#
# This Source Code Form is subject to the terms of the Mozilla Public License,
# v. 2.0. If a copy of the MPL was not distributed with this file, You can
# obtain one at https://mozilla.org/MPL/2.0/.

import enum
import hashlib
import heapq
import sys
from collections import OrderedDict, abc
from collections.abc import Sequence
from functools import lru_cache
from typing import TYPE_CHECKING, List, Optional, TypeVar, Union

from hypothesis.errors import InvalidArgument
from hypothesis.internal.compat import int_from_bytes
from hypothesis.internal.floats import next_up

if TYPE_CHECKING:
    from hypothesis.internal.conjecture.data import ConjectureData


LABEL_MASK = 2**64 - 1


def calc_label_from_name(name: str) -> int:
    hashed = hashlib.sha384(name.encode()).digest()
    return int_from_bytes(hashed[:8])


def calc_label_from_cls(cls: type) -> int:
    return calc_label_from_name(cls.__qualname__)


def combine_labels(*labels: int) -> int:
    label = 0
    for l in labels:
        label = (label << 1) & LABEL_MASK
        label ^= l
    return label


SAMPLE_IN_SAMPLER_LABEL = calc_label_from_name("a sample() in Sampler")
ONE_FROM_MANY_LABEL = calc_label_from_name("one more from many()")


T = TypeVar("T")


def identity(v: T) -> T:
    return v


def check_sample(
    values: Union[type[enum.Enum], Sequence[T]], strategy_name: str
) -> Sequence[T]:
    if "numpy" in sys.modules and isinstance(values, sys.modules["numpy"].ndarray):
        if values.ndim != 1:
            raise InvalidArgument(
                "Only one-dimensional arrays are supported for sampling, "
                f"and the given value has {values.ndim} dimensions (shape "
                f"{values.shape}).  This array would give samples of array slices "
                "instead of elements!  Use np.ravel(values) to convert "
                "to a one-dimensional array, or tuple(values) if you "
                "want to sample slices."
            )
    elif not isinstance(values, (OrderedDict, abc.Sequence, enum.EnumMeta)):
        raise InvalidArgument(
            f"Cannot sample from {values!r}, not an ordered collection. "
            f"Hypothesis goes to some length to ensure that the {strategy_name} "
            "strategy has stable results between runs. To replay a saved "
            "example, the sampled values must have the same iteration order "
            "on every run - ruling out sets, dicts, etc due to hash "
            "randomization. Most cases can simply use `sorted(values)`, but "
            "mixed types or special values such as math.nan require careful "
            "handling - and note that when simplifying an example, "
            "Hypothesis treats earlier values as simpler."
        )
    if isinstance(values, range):
        return values
    return tuple(values)


class Sampler:
    """Sampler based on Vose's algorithm for the alias method. See
    http://www.keithschwarz.com/darts-dice-coins/ for a good explanation.

    The general idea is that we store a table of triples (base, alternate, p).
    base. We then pick a triple uniformly at random, and choose its alternate
    value with probability p and else choose its base value. The triples are
    chosen so that the resulting mixture has the right distribution.

    We maintain the following invariants to try to produce good shrinks:

    1. The table is in lexicographic (base, alternate) order, so that choosing
       an earlier value in the list always lowers (or at least leaves
       unchanged) the value.
    2. base[i] < alternate[i], so that shrinking the draw always results in
       shrinking the chosen element.
    """

    table: list[tuple[int, int, float]]  # (base_idx, alt_idx, alt_chance)

    def __init__(self, weights: Sequence[float], *, observe: bool = True):
        self.observe = observe

        n = len(weights)
        table: "list[list[int | float | None]]" = [[i, None, None] for i in range(n)]
        total = sum(weights)
        num_type = type(total)

        zero = num_type(0)  # type: ignore
        one = num_type(1)  # type: ignore

        small: "List[int]" = []
        large: "List[int]" = []

        probabilities = [w / total for w in weights]
        scaled_probabilities: "List[float]" = []

        for i, alternate_chance in enumerate(probabilities):
            scaled = alternate_chance * n
            scaled_probabilities.append(scaled)
            if scaled == 1:
                table[i][2] = zero
            elif scaled < 1:
                small.append(i)
            else:
                large.append(i)
        heapq.heapify(small)
        heapq.heapify(large)

        while small and large:
            lo = heapq.heappop(small)
            hi = heapq.heappop(large)

            assert lo != hi
            assert scaled_probabilities[hi] > one
            assert table[lo][1] is None
            table[lo][1] = hi
            table[lo][2] = one - scaled_probabilities[lo]
            scaled_probabilities[hi] = (
                scaled_probabilities[hi] + scaled_probabilities[lo]
            ) - one

            if scaled_probabilities[hi] < 1:
                heapq.heappush(small, hi)
            elif scaled_probabilities[hi] == 1:
                table[hi][2] = zero
            else:
                heapq.heappush(large, hi)
        while large:
            table[large.pop()][2] = zero
        while small:
            table[small.pop()][2] = zero

<<<<<<< HEAD
        self.table: "List[Tuple[int, int, float]]" = []
        for base, alternate, alternate_chance in table:
=======
        self.table: "list[tuple[int, int, float]]" = []
        for base, alternate, alternate_chance in table:  # type: ignore
>>>>>>> e575bf35
            assert isinstance(base, int)
            assert isinstance(alternate, int) or alternate is None
            assert alternate_chance is not None
            if alternate is None:
                self.table.append((base, base, alternate_chance))
            elif alternate < base:
                self.table.append((alternate, base, one - alternate_chance))
            else:
                self.table.append((base, alternate, alternate_chance))
        self.table.sort()

    def sample(
        self,
        data: "ConjectureData",
        *,
        forced: Optional[int] = None,
        fake_forced: bool = False,
    ) -> int:
        if self.observe:
            data.start_example(SAMPLE_IN_SAMPLER_LABEL)
        forced_choice = (  # pragma: no branch # https://github.com/nedbat/coveragepy/issues/1617
            None
            if forced is None
            else next(
                (base, alternate, alternate_chance)
                for (base, alternate, alternate_chance) in self.table
                if forced == base or (forced == alternate and alternate_chance > 0)
            )
        )
        base, alternate, alternate_chance = data.choice(
            self.table,
            forced=forced_choice,
            fake_forced=fake_forced,
            observe=self.observe,
        )
        forced_use_alternate = None
        if forced is not None:
            # we maintain this invariant when picking forced_choice above.
            # This song and dance about alternate_chance > 0 is to avoid forcing
            # e.g. draw_boolean(p=0, forced=True), which is an error.
            forced_use_alternate = forced == alternate and alternate_chance > 0
            assert forced == base or forced_use_alternate

        use_alternate = data.draw_boolean(
            alternate_chance,
            forced=forced_use_alternate,
            fake_forced=fake_forced,
            observe=self.observe,
        )
        if self.observe:
            data.stop_example()
        if use_alternate:
            assert forced is None or alternate == forced, (forced, alternate)
            return alternate
        else:
            assert forced is None or base == forced, (forced, base)
            return base


INT_SIZES = (8, 16, 32, 64, 128)
INT_SIZES_SAMPLER = Sampler((4.0, 8.0, 1.0, 1.0, 0.5), observe=False)


class many:
    """Utility class for collections. Bundles up the logic we use for "should I
    keep drawing more values?" and handles starting and stopping examples in
    the right place.

    Intended usage is something like:

    elements = many(data, ...)
    while elements.more():
        add_stuff_to_result()
    """

    def __init__(
        self,
        data: "ConjectureData",
        min_size: int,
        max_size: Union[int, float],
        average_size: Union[int, float],
        *,
        forced: Optional[int] = None,
        fake_forced: bool = False,
        observe: bool = True,
    ) -> None:
        assert 0 <= min_size <= average_size <= max_size
        assert forced is None or min_size <= forced <= max_size
        self.min_size = min_size
        self.max_size = max_size
        self.data = data
        self.forced_size = forced
        self.fake_forced = fake_forced
        self.p_continue = _calc_p_continue(average_size - min_size, max_size - min_size)
        self.count = 0
        self.rejections = 0
        self.drawn = False
        self.force_stop = False
        self.rejected = False
        self.observe = observe

    def stop_example(self):
        if self.observe:
            self.data.stop_example()

    def start_example(self, label):
        if self.observe:
            self.data.start_example(label)

    def more(self) -> bool:
        """Should I draw another element to add to the collection?"""
        if self.drawn:
            self.stop_example()

        self.drawn = True
        self.rejected = False

        self.start_example(ONE_FROM_MANY_LABEL)
        if self.min_size == self.max_size:
            # if we have to hit an exact size, draw unconditionally until that
            # point, and no further.
            should_continue = self.count < self.min_size
        else:
            forced_result = None
            if self.force_stop:
                # if our size is forced, we can't reject in a way that would
                # cause us to differ from the forced size.
                assert self.forced_size is None or self.count == self.forced_size
                forced_result = False
            elif self.count < self.min_size:
                forced_result = True
            elif self.count >= self.max_size:
                forced_result = False
            elif self.forced_size is not None:
                forced_result = self.count < self.forced_size
            should_continue = self.data.draw_boolean(
                self.p_continue,
                forced=forced_result,
                fake_forced=self.fake_forced,
                observe=self.observe,
            )

        if should_continue:
            self.count += 1
            return True
        else:
            self.stop_example()
            return False

    def reject(self, why: Optional[str] = None) -> None:
        """Reject the last example (i.e. don't count it towards our budget of
        elements because it's not going to go in the final collection)."""
        assert self.count > 0
        self.count -= 1
        self.rejections += 1
        self.rejected = True
        # We set a minimum number of rejections before we give up to avoid
        # failing too fast when we reject the first draw.
        if self.rejections > max(3, 2 * self.count):
            if self.count < self.min_size:
                self.data.mark_invalid(why)
            else:
                self.force_stop = True


SMALLEST_POSITIVE_FLOAT: float = next_up(0.0) or sys.float_info.min


@lru_cache
def _calc_p_continue(desired_avg: float, max_size: int) -> float:
    """Return the p_continue which will generate the desired average size."""
    assert desired_avg <= max_size, (desired_avg, max_size)
    if desired_avg == max_size:
        return 1.0
    p_continue = 1 - 1.0 / (1 + desired_avg)
    if p_continue == 0 or max_size == float("inf"):
        assert 0 <= p_continue < 1, p_continue
        return p_continue
    assert 0 < p_continue < 1, p_continue
    # For small max_size, the infinite-series p_continue is a poor approximation,
    # and while we can't solve the polynomial a few rounds of iteration quickly
    # gets us a good approximate solution in almost all cases (sometimes exact!).
    while _p_continue_to_avg(p_continue, max_size) > desired_avg:
        # This is impossible over the reals, but *can* happen with floats.
        p_continue -= 0.0001
        # If we've reached zero or gone negative, we want to break out of this loop,
        # and do so even if we're on a system with the unsafe denormals-are-zero flag.
        # We make that an explicit error in st.floats(), but here we'd prefer to
        # just get somewhat worse precision on collection lengths.
        if p_continue < SMALLEST_POSITIVE_FLOAT:
            p_continue = SMALLEST_POSITIVE_FLOAT
            break
    # Let's binary-search our way to a better estimate!  We tried fancier options
    # like gradient descent, but this is numerically stable and works better.
    hi = 1.0
    while desired_avg - _p_continue_to_avg(p_continue, max_size) > 0.01:
        assert 0 < p_continue < hi, (p_continue, hi)
        mid = (p_continue + hi) / 2
        if _p_continue_to_avg(mid, max_size) <= desired_avg:
            p_continue = mid
        else:
            hi = mid
    assert 0 < p_continue < 1, p_continue
    assert _p_continue_to_avg(p_continue, max_size) <= desired_avg
    return p_continue


def _p_continue_to_avg(p_continue: float, max_size: int) -> float:
    """Return the average_size generated by this p_continue and max_size."""
    if p_continue >= 1:
        return max_size
    return (1.0 / (1 - p_continue) - 1) * (1 - p_continue**max_size)<|MERGE_RESOLUTION|>--- conflicted
+++ resolved
@@ -159,13 +159,8 @@
         while small:
             table[small.pop()][2] = zero
 
-<<<<<<< HEAD
         self.table: "List[Tuple[int, int, float]]" = []
         for base, alternate, alternate_chance in table:
-=======
-        self.table: "list[tuple[int, int, float]]" = []
-        for base, alternate, alternate_chance in table:  # type: ignore
->>>>>>> e575bf35
             assert isinstance(base, int)
             assert isinstance(alternate, int) or alternate is None
             assert alternate_chance is not None
