# This file is part of Hypothesis, which may be found at
# https://github.com/HypothesisWorks/hypothesis/
#
# Copyright the Hypothesis Authors.
# Individual contributors are listed in AUTHORS.rst and the git log.
#
# This Source Code Form is subject to the terms of the Mozilla Public License,
# v. 2.0. If a copy of the MPL was not distributed with this file, You can
# obtain one at https://mozilla.org/MPL/2.0/.

import importlib
import math
import textwrap
import time
from collections import defaultdict
from collections.abc import Generator, Sequence
from contextlib import contextmanager, suppress
from datetime import timedelta
from enum import Enum
from random import Random, getrandbits
from typing import (
    Callable,
    Final,
    List,
    Literal,
    NoReturn,
    Optional,
    Union,
    cast,
    overload,
)

import attr

from hypothesis import HealthCheck, Phase, Verbosity, settings as Settings
from hypothesis._settings import local_settings
from hypothesis.database import ExampleDatabase, keyed_ir_from_bytes, keyed_ir_to_bytes
from hypothesis.errors import (
    BackendCannotProceed,
    FlakyReplay,
    HypothesisException,
    InvalidArgument,
    StopTest,
)
from hypothesis.internal.cache import LRUReusedCache
from hypothesis.internal.compat import NotRequired, TypeAlias, TypedDict, ceil, override
from hypothesis.internal.conjecture.choice import ChoiceKwargsT, ChoiceT, choices_key
from hypothesis.internal.conjecture.data import (
    AVAILABLE_PROVIDERS,
    ConjectureData,
    ConjectureResult,
    DataObserver,
    HypothesisProvider,
    IRNode,
    NodeTemplate,
    Overrun,
    PrimitiveProvider,
    Status,
    _Overrun,
    ir_size,
)
from hypothesis.internal.conjecture.datatree import (
    DataTree,
    PreviouslyUnseenBehaviour,
    TreeRecordingObserver,
)
from hypothesis.internal.conjecture.junkdrawer import (
    ensure_free_stackframes,
    startswith,
)
from hypothesis.internal.conjecture.pareto import NO_SCORE, ParetoFront, ParetoOptimiser
from hypothesis.internal.conjecture.shrinker import Shrinker, sort_key_ir
from hypothesis.internal.escalation import InterestingOrigin
from hypothesis.internal.healthcheck import fail_health_check
from hypothesis.reporting import base_report, report

MAX_SHRINKS: Final[int] = 500
CACHE_SIZE: Final[int] = 10000
MUTATION_POOL_SIZE: Final[int] = 100
MIN_TEST_CALLS: Final[int] = 10
BUFFER_SIZE: Final[int] = 8 * 1024
BUFFER_SIZE_IR: Final[int] = 8 * 1024

# If the shrinking phase takes more than five minutes, abort it early and print
# a warning.   Many CI systems will kill a build after around ten minutes with
# no output, and appearing to hang isn't great for interactive use either -
# showing partially-shrunk examples is better than quitting with no examples!
# (but make it monkeypatchable, for the rare users who need to keep on shrinking)
MAX_SHRINKING_SECONDS: Final[int] = 300

Ls: TypeAlias = list["Ls | int"]


def shortlex(s):
    return (len(s), s)


def corpus_key(b):
    decoded = keyed_ir_from_bytes(b)
    if decoded is None:
<<<<<<< HEAD
        # put invalid entries after everything else
        return (1,)
=======
        # put invalid entries after everything else. The shortlex ordering for
        # invalid entries isn't necessary, but it does make iteration order
        # deterministic for tests, which is nice.
        return (1, shortlex(b))
>>>>>>> 2ba33f23
    key, _choices = decoded
    # if valid, order by its complexity key
    return (0, key)


@attr.s
class HealthCheckState:
    valid_examples: int = attr.ib(default=0)
    invalid_examples: int = attr.ib(default=0)
    overrun_examples: int = attr.ib(default=0)
    draw_times: "defaultdict[str, List[float]]" = attr.ib(
        factory=lambda: defaultdict(list)
    )

    @property
    def total_draw_time(self) -> float:
        return math.fsum(sum(self.draw_times.values(), start=[]))

    def timing_report(self) -> str:
        """Return a terminal report describing what was slow."""
        if not self.draw_times:
            return ""
        width = max(
            len(k.removeprefix("generate:").removesuffix(": ")) for k in self.draw_times
        )
        out = [f"\n  {'':^{width}}   count | fraction |    slowest draws (seconds)"]
        args_in_order = sorted(self.draw_times.items(), key=lambda kv: -sum(kv[1]))
        for i, (argname, times) in enumerate(args_in_order):  # pragma: no branch
            # If we have very many unique keys, which can happen due to interactive
            # draws with computed labels, we'll skip uninformative rows.
            if (
                5 <= i < (len(self.draw_times) - 2)
                and math.fsum(times) * 20 < self.total_draw_time
            ):
                out.append(f"  (skipped {len(self.draw_times) - i} rows of fast draws)")
                break
            # Compute the row to report, omitting times <1ms to focus on slow draws
            reprs = [f"{t:>6.3f}," for t in sorted(times)[-5:] if t > 5e-4]
            desc = " ".join((["    -- "] * 5 + reprs)[-5:]).rstrip(",")
            arg = argname.removeprefix("generate:").removesuffix(": ")
            out.append(
                f"  {arg:^{width}} | {len(times):>4}  | "
                f"{math.fsum(times)/self.total_draw_time:>7.0%}  |  {desc}"
            )
        return "\n".join(out)


class ExitReason(Enum):
    max_examples = "settings.max_examples={s.max_examples}"
    max_iterations = (
        "settings.max_examples={s.max_examples}, "
        "but < 10% of examples satisfied assumptions"
    )
    max_shrinks = f"shrunk example {MAX_SHRINKS} times"
    finished = "nothing left to do"
    flaky = "test was flaky"
    very_slow_shrinking = "shrinking was very slow"

    def describe(self, settings: Settings) -> str:
        return self.value.format(s=settings)


class RunIsComplete(Exception):
    pass


def _get_provider(backend: str) -> Union[type, PrimitiveProvider]:
    mname, cname = AVAILABLE_PROVIDERS[backend].rsplit(".", 1)
    provider_cls = getattr(importlib.import_module(mname), cname)
    if provider_cls.lifetime == "test_function":
        return provider_cls(None)
    elif provider_cls.lifetime == "test_case":
        return provider_cls
    else:
        raise InvalidArgument(
            f"invalid lifetime {provider_cls.lifetime} for provider {provider_cls.__name__}. "
            "Expected one of 'test_function', 'test_case'."
        )


class CallStats(TypedDict):
    status: str
    runtime: float
    drawtime: float
    gctime: float
    events: list[str]


PhaseStatistics = TypedDict(
    "PhaseStatistics",
    {
        "duration-seconds": float,
        "test-cases": list[CallStats],
        "distinct-failures": int,
        "shrinks-successful": int,
    },
)
StatisticsDict = TypedDict(
    "StatisticsDict",
    {
        "generate-phase": NotRequired[PhaseStatistics],
        "reuse-phase": NotRequired[PhaseStatistics],
        "shrink-phase": NotRequired[PhaseStatistics],
        "stopped-because": NotRequired[str],
        "targets": NotRequired[dict[str, float]],
        "nodeid": NotRequired[str],
    },
)


def truncate_choices_to_size(
    choices: Sequence[ChoiceT], size: int
) -> tuple[ChoiceT, ...]:
    s = 0
    i = 0
    for choice in choices:
        s += ir_size([choice])
        if s > size:
            break
        i += 1
    return tuple(choices[:i])


class ConjectureRunner:
    def __init__(
        self,
        test_function: Callable[[ConjectureData], None],
        *,
        settings: Optional[Settings] = None,
        random: Optional[Random] = None,
        database_key: Optional[bytes] = None,
        ignore_limits: bool = False,
    ) -> None:
        self._test_function: Callable[[ConjectureData], None] = test_function
        self.settings: Settings = settings or Settings()
        self.shrinks: int = 0
        self.finish_shrinking_deadline: Optional[float] = None
        self.call_count: int = 0
        self.misaligned_count: int = 0
        self.valid_examples: int = 0
        self.invalid_examples = 0
        self.overrun_examples = 0
        self.random: Random = random or Random(getrandbits(128))
        self.database_key: Optional[bytes] = database_key
        self.ignore_limits: bool = ignore_limits

        # Global dict of per-phase statistics, and a list of per-call stats
        # which transfer to the global dict at the end of each phase.
        self._current_phase: str = "(not a phase)"
        self.statistics: StatisticsDict = {}
        self.stats_per_test_case: list[CallStats] = []

        # At runtime, the keys are only ever type `InterestingOrigin`, but can be `None` during tests.
        self.interesting_examples: dict[InterestingOrigin, ConjectureResult] = {}
        # We use call_count because there may be few possible valid_examples.
        self.first_bug_found_at: Optional[int] = None
        self.last_bug_found_at: Optional[int] = None

        # At runtime, the keys are only ever type `InterestingOrigin`, but can be `None` during tests.
        self.shrunk_examples: set[Optional[InterestingOrigin]] = set()

        self.health_check_state: Optional[HealthCheckState] = None

        self.tree: DataTree = DataTree()

        self.provider: Union[type, PrimitiveProvider] = _get_provider(
            self.settings.backend
        )

        self.best_observed_targets: defaultdict[str, float] = defaultdict(
            lambda: NO_SCORE
        )
        self.best_examples_of_observed_targets: dict[str, ConjectureResult] = {}

        # We keep the pareto front in the example database if we have one. This
        # is only marginally useful at present, but speeds up local development
        # because it means that large targets will be quickly surfaced in your
        # testing.
        self.pareto_front: Optional[ParetoFront] = None
        if self.database_key is not None and self.settings.database is not None:
            self.pareto_front = ParetoFront(self.random)
            self.pareto_front.on_evict(self.on_pareto_evict)

        # We want to be able to get the ConjectureData object that results
        # from running a buffer without recalculating, especially during
        # shrinking where we need to know about the structure of the
        # executed test case.
        self.__data_cache = LRUReusedCache(CACHE_SIZE)
        self.__data_cache_ir = LRUReusedCache(CACHE_SIZE)

        self.reused_previously_shrunk_test_case = False

        self.__pending_call_explanation: Optional[str] = None
        self._switch_to_hypothesis_provider: bool = False

        self.__failed_realize_count = 0
        self._verified_by = None  # note unsound verification by alt backends

    @property
    def using_hypothesis_backend(self):
        return (
            self.settings.backend == "hypothesis" or self._switch_to_hypothesis_provider
        )

    def explain_next_call_as(self, explanation: str) -> None:
        self.__pending_call_explanation = explanation

    def clear_call_explanation(self) -> None:
        self.__pending_call_explanation = None

    @contextmanager
    def _log_phase_statistics(
        self, phase: Literal["reuse", "generate", "shrink"]
    ) -> Generator[None, None, None]:
        self.stats_per_test_case.clear()
        start_time = time.perf_counter()
        try:
            self._current_phase = phase
            yield
        finally:
            # We ignore the mypy type error here. Because `phase` is a string literal and "-phase" is a string literal
            # as well, the concatenation will always be valid key in the dictionary.
            self.statistics[phase + "-phase"] = {  # type: ignore
                "duration-seconds": time.perf_counter() - start_time,
                "test-cases": list(self.stats_per_test_case),
                "distinct-failures": len(self.interesting_examples),
                "shrinks-successful": self.shrinks,
            }

    @property
    def should_optimise(self) -> bool:
        return Phase.target in self.settings.phases

    def __tree_is_exhausted(self) -> bool:
        return self.tree.is_exhausted and self.using_hypothesis_backend

    def __stoppable_test_function(self, data: ConjectureData) -> None:
        """Run ``self._test_function``, but convert a ``StopTest`` exception
        into a normal return and avoid raising anything flaky for RecursionErrors.
        """
        # We ensure that the test has this much stack space remaining, no
        # matter the size of the stack when called, to de-flake RecursionErrors
        # (#2494, #3671). Note, this covers the data generation part of the test;
        # the actual test execution is additionally protected at the call site
        # in hypothesis.core.execute_once.
        with ensure_free_stackframes():
            try:
                self._test_function(data)
            except StopTest as e:
                if e.testcounter == data.testcounter:
                    # This StopTest has successfully stopped its test, and can now
                    # be discarded.
                    pass
                else:
                    # This StopTest was raised by a different ConjectureData. We
                    # need to re-raise it so that it will eventually reach the
                    # correct engine.
                    raise

    def _cache_key(self, choices: Sequence[ChoiceT]) -> tuple[ChoiceT, ...]:
        return choices_key(choices)

    def _cache(self, data: ConjectureData) -> None:
        result = data.as_result()
        self.__data_cache[data.buffer] = result

        # interesting buffer-based data can mislead the shrinker if we cache them.
        #
        #   @given(st.integers())
        #   def f(n):
        #     assert n < 100
        #
        # may generate two counterexamples, n=101 and n=m > 101, in that order,
        # where the buffer corresponding to n is large due to eg failed probes.
        # We shrink m and eventually try n=101, but it is cached to a large buffer
        # and so the best we can do is n=102, a non-ideal shrink.
        #
        # We can cache ir-based buffers fine, which always correspond to the
        # smallest buffer via forced=. The overhead here is small because almost
        # all interesting data are ir-based via the shrinker (and that overhead
        # will tend towards zero as we move generation to the ir).
        if data.ir_prefix is not None or data.status < Status.INTERESTING:
            key = self._cache_key(data.choices)
            self.__data_cache_ir[key] = result

    def cached_test_function_ir(
        self,
        choices: Sequence[Union[ChoiceT, NodeTemplate]],
        *,
        error_on_discard: bool = False,
        extend: int = 0,
    ) -> Union[ConjectureResult, _Overrun]:
        # node templates represent a not-yet-filled hole and therefore cannot
        # be cached or retrieved from the cache.
        if not any(isinstance(choice, NodeTemplate) for choice in choices):
            # this type cast is validated by the isinstance check above (ie, there
            # are no NodeTemplate elements).
            choices = cast(Sequence[ChoiceT], choices)
            key = self._cache_key(choices)
            try:
                cached = self.__data_cache_ir[key]
                # if we have a cached overrun for this key, but we're allowing extensions
                # of the nodes, it could in fact run to a valid data if we try.
                if extend == 0 or cached.status is not Status.OVERRUN:
                    return cached
            except KeyError:
                pass

        max_length = min(BUFFER_SIZE_IR, ir_size(choices) + extend)

        # explicitly use a no-op DataObserver here instead of a TreeRecordingObserver.
        # The reason is we don't expect simulate_test_function to explore new choices
        # and write back to the tree, so we don't want the overhead of the
        # TreeRecordingObserver tracking those calls.
        trial_observer: Optional[DataObserver] = DataObserver()
        if error_on_discard:

            class DiscardObserver(DataObserver):
                @override
                def kill_branch(self) -> NoReturn:
                    raise ContainsDiscard

            trial_observer = DiscardObserver()

        try:
            trial_data = self.new_conjecture_data_ir(
                choices, observer=trial_observer, max_length=max_length
            )
            self.tree.simulate_test_function(trial_data)
        except PreviouslyUnseenBehaviour:
            pass
        else:
            trial_data.freeze()
            key = self._cache_key(trial_data.choices)
            if trial_data.status is Status.OVERRUN:
                # if we simulated to an overrun, then we our result is certainly
                # an overrun; no need to consult the cache. (and we store this result
                # for simulation-less lookup later).
                self.__data_cache_ir[key] = Overrun
                return Overrun
            try:
                return self.__data_cache_ir[key]
            except KeyError:
                pass

        data = self.new_conjecture_data_ir(choices, max_length=max_length)
        # note that calling test_function caches `data` for us, for both an ir
        # tree key and a buffer key.
        self.test_function(data)
        return data.as_result()

    def test_function(self, data: ConjectureData) -> None:
        if self.__pending_call_explanation is not None:
            self.debug(self.__pending_call_explanation)
            self.__pending_call_explanation = None

        self.call_count += 1

        interrupted = False
        try:
            self.__stoppable_test_function(data)
        except KeyboardInterrupt:
            interrupted = True
            raise
        except BackendCannotProceed as exc:
            if exc.scope in ("verified", "exhausted"):
                self._switch_to_hypothesis_provider = True
                if exc.scope == "verified":
                    self._verified_by = self.settings.backend
            elif exc.scope == "discard_test_case":
                self.__failed_realize_count += 1
                if (
                    self.__failed_realize_count > 10
                    and (self.__failed_realize_count / self.call_count) > 0.2
                ):
                    self._switch_to_hypothesis_provider = True
            # skip the post-test-case tracking; we're pretending this never happened
            interrupted = True
            data.freeze()
            return
        except BaseException:
            self.save_choices(data.ir_nodes)
            raise
        finally:
            # No branch, because if we're interrupted we always raise
            # the KeyboardInterrupt, never continue to the code below.
            if not interrupted:  # pragma: no branch
                data.freeze()
                call_stats: CallStats = {
                    "status": data.status.name.lower(),
                    "runtime": data.finish_time - data.start_time,
                    "drawtime": math.fsum(data.draw_times.values()),
                    "gctime": data.gc_finish_time - data.gc_start_time,
                    "events": sorted(
                        k if v == "" else f"{k}: {v}" for k, v in data.events.items()
                    ),
                }
                self.stats_per_test_case.append(call_stats)
                if self.settings.backend != "hypothesis":
                    for node in data.ir_nodes:
                        value = data.provider.realize(node.value)
                        expected_type = {
                            "string": str,
                            "float": float,
                            "integer": int,
                            "boolean": bool,
                            "bytes": bytes,
                        }[node.ir_type]
                        if type(value) is not expected_type:
                            raise HypothesisException(
                                f"expected {expected_type} from "
                                f"{data.provider.realize.__qualname__}, "
                                f"got {type(value)}"
                            )

                        kwargs = cast(
                            ChoiceKwargsT,
                            {
                                k: data.provider.realize(v)
                                for k, v in node.kwargs.items()
                            },
                        )
                        node.value = value
                        node.kwargs = kwargs

                self._cache(data)
                if data.misaligned_at is not None:  # pragma: no branch # coverage bug?
                    self.misaligned_count += 1

        self.debug_data(data)

        if (
            data.target_observations
            and self.pareto_front is not None
            and self.pareto_front.add(data.as_result())
        ):
            self.save_choices(data.ir_nodes, sub_key=b"pareto")

        assert len(data.buffer) <= BUFFER_SIZE

        if data.status >= Status.VALID:
            for k, v in data.target_observations.items():
                self.best_observed_targets[k] = max(self.best_observed_targets[k], v)

                if k not in self.best_examples_of_observed_targets:
                    data_as_result = data.as_result()
                    assert not isinstance(data_as_result, _Overrun)
                    self.best_examples_of_observed_targets[k] = data_as_result
                    continue

                existing_example = self.best_examples_of_observed_targets[k]
                existing_score = existing_example.target_observations[k]

                if v < existing_score:
                    continue

                if v > existing_score or sort_key_ir(data.ir_nodes) < sort_key_ir(
                    existing_example.ir_nodes
                ):
                    data_as_result = data.as_result()
                    assert not isinstance(data_as_result, _Overrun)
                    self.best_examples_of_observed_targets[k] = data_as_result

        if data.status is Status.VALID:
            self.valid_examples += 1
        if data.status is Status.INVALID:
            self.invalid_examples += 1
        if data.status is Status.OVERRUN:
            self.overrun_examples += 1

        if data.status == Status.INTERESTING:
            if not self.using_hypothesis_backend:
                # drive the ir tree through the test function to convert it
                # to a buffer
                initial_origin = data.interesting_origin
                initial_traceback = getattr(
                    data.extra_information, "_expected_traceback", None
                )
                data = ConjectureData.for_choices(data.choices)
                self.__stoppable_test_function(data)
                data.freeze()
                # TODO: Convert to FlakyFailure on the way out. Should same-origin
                #       also be checked?
                if data.status != Status.INTERESTING:
                    desc_new_status = {
                        data.status.VALID: "passed",
                        data.status.INVALID: "failed filters",
                        data.status.OVERRUN: "overran",
                    }[data.status]
                    wrapped_tb = (
                        ""
                        if initial_traceback is None
                        else textwrap.indent(initial_traceback, "  | ")
                    )
                    raise FlakyReplay(
                        f"Inconsistent results from replaying a failing test case!\n"
                        f"{wrapped_tb}on backend={self.settings.backend!r} but "
                        f"{desc_new_status} under backend='hypothesis'",
                        interesting_origins=[initial_origin],
                    )

                self._cache(data)

            key = data.interesting_origin
            changed = False
            try:
                existing = self.interesting_examples[key]  # type: ignore
            except KeyError:
                changed = True
                self.last_bug_found_at = self.call_count
                if self.first_bug_found_at is None:
                    self.first_bug_found_at = self.call_count
            else:
                if sort_key_ir(data.ir_nodes) < sort_key_ir(existing.ir_nodes):
                    self.shrinks += 1
                    self.downgrade_buffer(keyed_ir_to_bytes(existing.ir_nodes))
                    self.__data_cache.unpin(existing.buffer)
                    changed = True

            if changed:
                self.save_choices(data.ir_nodes)
                self.interesting_examples[key] = data.as_result()  # type: ignore
                self.__data_cache.pin(data.buffer, data.as_result())
                self.shrunk_examples.discard(key)

            if self.shrinks >= MAX_SHRINKS:
                self.exit_with(ExitReason.max_shrinks)

        if (
            not self.ignore_limits
            and self.finish_shrinking_deadline is not None
            and self.finish_shrinking_deadline < time.perf_counter()
        ):
            # See https://github.com/HypothesisWorks/hypothesis/issues/2340
            report(
                "WARNING: Hypothesis has spent more than five minutes working to shrink"
                " a failing example, and stopped because it is making very slow"
                " progress.  When you re-run your tests, shrinking will resume and may"
                " take this long before aborting again.\nPLEASE REPORT THIS if you can"
                " provide a reproducing example, so that we can improve shrinking"
                " performance for everyone."
            )
            self.exit_with(ExitReason.very_slow_shrinking)

        if not self.interesting_examples:
            # Note that this logic is reproduced to end the generation phase when
            # we have interesting examples.  Update that too if you change this!
            # (The doubled implementation is because here we exit the engine entirely,
            #  while in the other case below we just want to move on to shrinking.)
            if self.valid_examples >= self.settings.max_examples:
                self.exit_with(ExitReason.max_examples)
            if self.call_count >= max(
                self.settings.max_examples * 10,
                # We have a high-ish default max iterations, so that tests
                # don't become flaky when max_examples is too low.
                1000,
            ):
                self.exit_with(ExitReason.max_iterations)

        if self.__tree_is_exhausted():
            self.exit_with(ExitReason.finished)

        self.record_for_health_check(data)

    def on_pareto_evict(self, data: ConjectureData) -> None:
        self.settings.database.delete(self.pareto_key, keyed_ir_to_bytes(data.ir_nodes))

    def generate_novel_prefix(self) -> tuple[ChoiceT, ...]:
        """Uses the tree to proactively generate a starting sequence of bytes
        that we haven't explored yet for this test.

        When this method is called, we assume that there must be at
        least one novel prefix left to find. If there were not, then the
        test run should have already stopped due to tree exhaustion.
        """
        return self.tree.generate_novel_prefix(self.random)

    def record_for_health_check(self, data: ConjectureData) -> None:
        # Once we've actually found a bug, there's no point in trying to run
        # health checks - they'll just mask the actually important information.
        if data.status == Status.INTERESTING:
            self.health_check_state = None

        state = self.health_check_state

        if state is None:
            return

        for k, v in data.draw_times.items():
            state.draw_times[k].append(v)

        if data.status == Status.VALID:
            state.valid_examples += 1
        elif data.status == Status.INVALID:
            state.invalid_examples += 1
        else:
            assert data.status == Status.OVERRUN
            state.overrun_examples += 1

        max_valid_draws = 10
        max_invalid_draws = 50
        max_overrun_draws = 20

        assert state.valid_examples <= max_valid_draws

        if state.valid_examples == max_valid_draws:
            self.health_check_state = None
            return

        if state.overrun_examples == max_overrun_draws:
            fail_health_check(
                self.settings,
                "Examples routinely exceeded the max allowable size. "
                f"({state.overrun_examples} examples overran while generating "
                f"{state.valid_examples} valid ones). Generating examples this large "
                "will usually lead to bad results. You could try setting max_size "
                "parameters on your collections and turning max_leaves down on "
                "recursive() calls.",
                HealthCheck.data_too_large,
            )
        if state.invalid_examples == max_invalid_draws:
            fail_health_check(
                self.settings,
                "It looks like your strategy is filtering out a lot of data. Health "
                f"check found {state.invalid_examples} filtered examples but only "
                f"{state.valid_examples} good ones. This will make your tests much "
                "slower, and also will probably distort the data generation quite a "
                "lot. You should adapt your strategy to filter less. This can also "
                "be caused by a low max_leaves parameter in recursive() calls",
                HealthCheck.filter_too_much,
            )

        draw_time = state.total_draw_time

        # Allow at least the greater of one second or 5x the deadline.  If deadline
        # is None, allow 30s - the user can disable the healthcheck too if desired.
        draw_time_limit = 5 * (self.settings.deadline or timedelta(seconds=6))
        if draw_time > max(1.0, draw_time_limit.total_seconds()):
            fail_health_check(
                self.settings,
                "Data generation is extremely slow: Only produced "
                f"{state.valid_examples} valid examples in {draw_time:.2f} seconds "
                f"({state.invalid_examples} invalid ones and {state.overrun_examples} "
                "exceeded maximum size). Try decreasing size of the data you're "
                "generating (with e.g. max_size or max_leaves parameters)."
                + state.timing_report(),
                HealthCheck.too_slow,
            )

    def save_choices(
        self, nodes: Sequence[IRNode], sub_key: Optional[bytes] = None
    ) -> None:
        if self.settings.database is not None:
            key = self.sub_key(sub_key)
            if key is None:
                return
            self.settings.database.save(key, keyed_ir_to_bytes(nodes))

    def downgrade_buffer(self, buffer: Union[bytes, bytearray]) -> None:
        if self.settings.database is not None and self.database_key is not None:
            self.settings.database.move(self.database_key, self.secondary_key, buffer)

    def sub_key(self, sub_key: Optional[bytes]) -> Optional[bytes]:
        if self.database_key is None:
            return None
        if sub_key is None:
            return self.database_key
        return b".".join((self.database_key, sub_key))

    @property
    def secondary_key(self) -> Optional[bytes]:
        return self.sub_key(b"secondary")

    @property
    def pareto_key(self) -> Optional[bytes]:
        return self.sub_key(b"pareto")

    def debug(self, message: str) -> None:
        if self.settings.verbosity >= Verbosity.debug:
            base_report(message)

    @property
    def report_debug_info(self) -> bool:
        return self.settings.verbosity >= Verbosity.debug

    def debug_data(self, data: Union[ConjectureData, ConjectureResult]) -> None:
        if not self.report_debug_info:
            return

        status = repr(data.status)
        if data.status == Status.INTERESTING:
            status = f"{status} ({data.interesting_origin!r})"

        self.debug(
            f"{len(data.choices)} choices {data.choices} -> {status}"
            f"{', ' + data.output if data.output else ''}"
        )

    def run(self) -> None:
        with local_settings(self.settings):
            try:
                self._run()
            except RunIsComplete:
                pass
            for v in self.interesting_examples.values():
                self.debug_data(v)
            self.debug(
                "Run complete after %d examples (%d valid) and %d shrinks"
                % (self.call_count, self.valid_examples, self.shrinks)
            )

    @property
    def database(self) -> Optional[ExampleDatabase]:
        if self.database_key is None:
            return None
        return self.settings.database

    def has_existing_examples(self) -> bool:
        return self.database is not None and Phase.reuse in self.settings.phases

    def reuse_existing_examples(self) -> None:
        """If appropriate (we have a database and have been told to use it),
        try to reload existing examples from the database.

        If there are a lot we don't try all of them. We always try the
        smallest example in the database (which is guaranteed to be the
        last failure) and the largest (which is usually the seed example
        which the last failure came from but we don't enforce that). We
        then take a random sampling of the remainder and try those. Any
        examples that are no longer interesting are cleared out.
        """
        if self.has_existing_examples():
            self.debug("Reusing examples from database")
            # We have to do some careful juggling here. We have two database
            # corpora: The primary and secondary. The primary corpus is a
            # small set of minimized examples each of which has at one point
            # demonstrated a distinct bug. We want to retry all of these.

            # We also have a secondary corpus of examples that have at some
            # point demonstrated interestingness (currently only ones that
            # were previously non-minimal examples of a bug, but this will
            # likely expand in future). These are a good source of potentially
            # interesting examples, but there are a lot of them, so we down
            # sample the secondary corpus to a more manageable size.

            corpus = sorted(
                self.settings.database.fetch(self.database_key), key=corpus_key
            )
            factor = 0.1 if (Phase.generate in self.settings.phases) else 1
            desired_size = max(2, ceil(factor * self.settings.max_examples))
            primary_corpus_size = len(corpus)

            if len(corpus) < desired_size:
                extra_corpus = list(self.settings.database.fetch(self.secondary_key))

                shortfall = desired_size - len(corpus)

                if len(extra_corpus) <= shortfall:
                    extra = extra_corpus
                else:
                    extra = self.random.sample(extra_corpus, shortfall)
                extra.sort(key=corpus_key)
                corpus.extend(extra)

            # We want a fast path where every primary entry in the database was
            # interesting.
            found_interesting_in_primary = False
            all_interesting_in_primary_were_exact = True

            for i, existing in enumerate(corpus):
                if i >= primary_corpus_size and found_interesting_in_primary:
                    break
                decoded = keyed_ir_from_bytes(existing)
                if decoded is None:
                    # clear out any keys which fail deserialization
                    self.settings.database.delete(self.database_key, existing)
                    continue
                _key, choices = decoded
                data = self.cached_test_function_ir(choices, extend=BUFFER_SIZE)
                if data.status != Status.INTERESTING:
                    self.settings.database.delete(self.database_key, existing)
                    self.settings.database.delete(self.secondary_key, existing)
                else:
                    if i < primary_corpus_size:
                        found_interesting_in_primary = True
                        assert not isinstance(data, _Overrun)
                        if choices_key(choices) != choices_key(data.choices):
                            all_interesting_in_primary_were_exact = False
                    if not self.settings.report_multiple_bugs:
                        break
            if found_interesting_in_primary:
                if all_interesting_in_primary_were_exact:
                    self.reused_previously_shrunk_test_case = True

            # Because self.database is not None (because self.has_existing_examples())
            # and self.database_key is not None (because we fetched using it above),
            # we can guarantee self.pareto_front is not None
            assert self.pareto_front is not None

            # If we've not found any interesting examples so far we try some of
            # the pareto front from the last run.
            if len(corpus) < desired_size and not self.interesting_examples:
                desired_extra = desired_size - len(corpus)
                pareto_corpus = list(self.settings.database.fetch(self.pareto_key))
                if len(pareto_corpus) > desired_extra:
                    pareto_corpus = self.random.sample(pareto_corpus, desired_extra)
                pareto_corpus.sort(key=corpus_key)

                for existing in pareto_corpus:
                    decoded = keyed_ir_from_bytes(existing)
                    if decoded is None:
                        self.settings.database.delete(self.pareto_key, existing)
                        continue
                    _key, choices = decoded
                    data = self.cached_test_function_ir(choices, extend=BUFFER_SIZE)
                    if data not in self.pareto_front:
                        self.settings.database.delete(self.pareto_key, existing)
                    if data.status == Status.INTERESTING:
                        break

    def exit_with(self, reason: ExitReason) -> None:
        if self.ignore_limits:
            return
        self.statistics["stopped-because"] = reason.describe(self.settings)
        if self.best_observed_targets:
            self.statistics["targets"] = dict(self.best_observed_targets)
        self.debug(f"exit_with({reason.name})")
        self.exit_reason = reason
        raise RunIsComplete

    def should_generate_more(self) -> bool:
        # End the generation phase where we would have ended it if no bugs had
        # been found.  This reproduces the exit logic in `self.test_function`,
        # but with the important distinction that this clause will move on to
        # the shrinking phase having found one or more bugs, while the other
        # will exit having found zero bugs.
        if self.valid_examples >= self.settings.max_examples or self.call_count >= max(
            self.settings.max_examples * 10, 1000
        ):  # pragma: no cover
            return False

        # If we haven't found a bug, keep looking - if we hit any limits on
        # the number of tests to run that will raise an exception and stop
        # the run.
        if not self.interesting_examples:
            return True
        # Users who disable shrinking probably want to exit as fast as possible.
        # If we've found a bug and won't report more than one, stop looking.
        elif (
            Phase.shrink not in self.settings.phases
            or not self.settings.report_multiple_bugs
        ):
            return False
        assert isinstance(self.first_bug_found_at, int)
        assert isinstance(self.last_bug_found_at, int)
        assert self.first_bug_found_at <= self.last_bug_found_at <= self.call_count
        # Otherwise, keep searching for between ten and 'a heuristic' calls.
        # We cap 'calls after first bug' so errors are reported reasonably
        # soon even for tests that are allowed to run for a very long time,
        # or sooner if the latest half of our test effort has been fruitless.
        return self.call_count < MIN_TEST_CALLS or self.call_count < min(
            self.first_bug_found_at + 1000, self.last_bug_found_at * 2
        )

    def generate_new_examples(self) -> None:
        if Phase.generate not in self.settings.phases:
            return
        if self.interesting_examples:
            # The example database has failing examples from a previous run,
            # so we'd rather report that they're still failing ASAP than take
            # the time to look for additional failures.
            return

        self.debug("Generating new examples")

        assert self.should_generate_more()
        zero_data = self.cached_test_function(bytes(BUFFER_SIZE))
        if zero_data.status > Status.OVERRUN:
            assert isinstance(zero_data, ConjectureResult)
            self.__data_cache.pin(
                zero_data.buffer, zero_data.as_result()
            )  # Pin forever

        if zero_data.status == Status.OVERRUN or (
            zero_data.status == Status.VALID
            and isinstance(zero_data, ConjectureResult)
            and len(zero_data.buffer) * 2 > BUFFER_SIZE
        ):
            fail_health_check(
                self.settings,
                "The smallest natural example for your test is extremely "
                "large. This makes it difficult for Hypothesis to generate "
                "good examples, especially when trying to reduce failing ones "
                "at the end. Consider reducing the size of your data if it is "
                "of a fixed size. You could also fix this by improving how "
                "your data shrinks (see https://hypothesis.readthedocs.io/en/"
                "latest/data.html#shrinking for details), or by introducing "
                "default values inside your strategy. e.g. could you replace "
                "some arguments with their defaults by using "
                "one_of(none(), some_complex_strategy)?",
                HealthCheck.large_base_example,
            )

        self.health_check_state = HealthCheckState()

        # We attempt to use the size of the minimal generated test case starting
        # from a given novel prefix as a guideline to generate smaller test
        # cases for an initial period, by restriscting ourselves to test cases
        # that are not much larger than it.
        #
        # Calculating the actual minimal generated test case is hard, so we
        # take a best guess that zero extending a prefix produces the minimal
        # test case starting with that prefix (this is true for our built in
        # strategies). This is only a reasonable thing to do if the resulting
        # test case is valid. If we regularly run into situations where it is
        # not valid then this strategy is a waste of time, so we want to
        # abandon it early. In order to do this we track how many times in a
        # row it has failed to work, and abort small test case generation when
        # it has failed too many times in a row.
        consecutive_zero_extend_is_invalid = 0

        # We control growth during initial example generation, for two
        # reasons:
        #
        # * It gives us an opportunity to find small examples early, which
        #   gives us a fast path for easy to find bugs.
        # * It avoids low probability events where we might end up
        #   generating very large examples during health checks, which
        #   on slower machines can trigger HealthCheck.too_slow.
        #
        # The heuristic we use is that we attempt to estimate the smallest
        # extension of this prefix, and limit the size to no more than
        # an order of magnitude larger than that. If we fail to estimate
        # the size accurately, we skip over this prefix and try again.
        #
        # We need to tune the example size based on the initial prefix,
        # because any fixed size might be too small, and any size based
        # on the strategy in general can fall afoul of strategies that
        # have very different sizes for different prefixes.
        #
        # We previously set a minimum value of 10 on small_example_cap, with the
        # reasoning of avoiding flaky health checks. However, some users set a
        # low max_examples for performance. A hard lower bound in this case biases
        # the distribution towards small (and less powerful) examples. Flaky
        # and loud health checks are better than silent performance degradation.
        small_example_cap = min(self.settings.max_examples // 10, 50)
        optimise_at = max(self.settings.max_examples // 2, small_example_cap + 1, 10)
        ran_optimisations = False

        while self.should_generate_more():
            # Unfortunately generate_novel_prefix still operates in terms of
            # a buffer and uses HypothesisProvider as its backing provider,
            # not whatever is specified by the backend. We can improve this
            # once more things are on the ir.
            if not self.using_hypothesis_backend:
                data = self.new_conjecture_data(prefix=b"", max_length=BUFFER_SIZE)
                with suppress(BackendCannotProceed):
                    self.test_function(data)
                continue

            self._current_phase = "generate"
            prefix = self.generate_novel_prefix()
            # it is possible, if unlikely, to generate a > BUFFER_SIZE novel prefix,
            # as nodes in the novel tree may be variable sized due to eg integer
            # probe retries.
            prefix = truncate_choices_to_size(prefix, BUFFER_SIZE_IR)
            if (
                self.valid_examples <= small_example_cap
                and self.call_count <= 5 * small_example_cap
                and not self.interesting_examples
                and consecutive_zero_extend_is_invalid < 5
            ):
                prefix_size = ir_size(prefix)
                minimal_example = self.cached_test_function_ir(
                    prefix
                    + (NodeTemplate("simplest", size=BUFFER_SIZE_IR - prefix_size),)
                )

                if minimal_example.status < Status.VALID:
                    consecutive_zero_extend_is_invalid += 1
                    continue
                # Because the Status code is greater than Status.VALID, it cannot be
                # Status.OVERRUN, which guarantees that the minimal_example is a
                # ConjectureResult object.
                assert isinstance(minimal_example, ConjectureResult)
                consecutive_zero_extend_is_invalid = 0
                minimal_extension = ir_size(minimal_example.ir_nodes) - prefix_size
                max_length = min(prefix_size + minimal_extension * 10, BUFFER_SIZE_IR)

                # We could end up in a situation where even though the prefix was
                # novel when we generated it, because we've now tried zero extending
                # it not all possible continuations of it will be novel. In order to
                # avoid making redundant test calls, we rerun it in simulation mode
                # first. If this has a predictable result, then we don't bother
                # running the test function for real here. If however we encounter
                # some novel behaviour, we try again with the real test function,
                # starting from the new novel prefix that has discovered.
                trial_data = self.new_conjecture_data_ir(prefix, max_length=max_length)
                try:
                    self.tree.simulate_test_function(trial_data)
                    continue
                except PreviouslyUnseenBehaviour:
                    pass

                # If the simulation entered part of the tree that has been killed,
                # we don't want to run this.
                assert isinstance(trial_data.observer, TreeRecordingObserver)
                if trial_data.observer.killed:
                    continue

                # We might have hit the cap on number of examples we should
                # run when calculating the minimal example.
                if not self.should_generate_more():
                    break

                prefix = trial_data.choices
            else:
                max_length = BUFFER_SIZE_IR

            data = self.new_conjecture_data_ir(prefix, max_length=max_length)
            self.test_function(data)

            if (
                data.status is Status.OVERRUN
                and max_length < BUFFER_SIZE_IR
                and "invalid because" not in data.events
            ):
                data.events["invalid because"] = (
                    "reduced max size for early examples (avoids flaky health checks)"
                )

            self.generate_mutations_from(data)

            # Although the optimisations are logically a distinct phase, we
            # actually normally run them as part of example generation. The
            # reason for this is that we cannot guarantee that optimisation
            # actually exhausts our budget: It might finish running and we
            # discover that actually we still could run a bunch more test cases
            # if we want.
            if (
                self.valid_examples >= max(small_example_cap, optimise_at)
                and not ran_optimisations
            ):
                ran_optimisations = True
                self._current_phase = "target"
                self.optimise_targets()

    def generate_mutations_from(
        self, data: Union[ConjectureData, ConjectureResult]
    ) -> None:
        # A thing that is often useful but rarely happens by accident is
        # to generate the same value at multiple different points in the
        # test case.
        #
        # Rather than make this the responsibility of individual strategies
        # we implement a small mutator that just takes parts of the test
        # case with the same label and tries replacing one of them with a
        # copy of the other and tries running it. If we've made a good
        # guess about what to put where, this will run a similar generated
        # test case with more duplication.
        if (
            # An OVERRUN doesn't have enough information about the test
            # case to mutate, so we just skip those.
            data.status >= Status.INVALID
            # This has a tendency to trigger some weird edge cases during
            # generation so we don't let it run until we're done with the
            # health checks.
            and self.health_check_state is None
        ):
            initial_calls = self.call_count
            failed_mutations = 0

            while (
                self.should_generate_more()
                # We implement fairly conservative checks for how long we
                # we should run mutation for, as it's generally not obvious
                # how helpful it is for any given test case.
                and self.call_count <= initial_calls + 5
                and failed_mutations <= 5
            ):
                groups = data.examples.mutator_groups
                if not groups:
                    break

                group = self.random.choice(groups)

                (start1, end1), (start2, end2) = self.random.sample(sorted(group), 2)
                if (start1 <= start2 <= end2 <= end1) or (
                    start2 <= start1 <= end1 <= end2
                ):  # pragma: no cover  # flaky on conjecture-cover tests
                    # one example entirely contains the other. give up.
                    # TODO use more intelligent mutation for containment, like
                    # replacing child with parent or vice versa. Would allow for
                    # recursive / subtree mutation
                    failed_mutations += 1
                    continue

                if start1 > start2:
                    (start1, end1), (start2, end2) = (start2, end2), (start1, end1)
                assert end1 <= start2

                choices = data.choices
                (start, end) = self.random.choice([(start1, end1), (start2, end2)])
                replacement = choices[start:end]

                try:
                    # We attempt to replace both the examples with
                    # whichever choice we made. Note that this might end
                    # up messing up and getting the example boundaries
                    # wrong - labels matching are only a best guess as to
                    # whether the two are equivalent - but it doesn't
                    # really matter. It may not achieve the desired result,
                    # but it's still a perfectly acceptable choice sequence
                    # to try.
                    new_data = self.cached_test_function_ir(
                        choices[:start1]
                        + replacement
                        + choices[end1:start2]
                        + replacement
                        + choices[end2:],
                        # We set error_on_discard so that we don't end up
                        # entering parts of the tree we consider redundant
                        # and not worth exploring.
                        error_on_discard=True,
                    )
                except ContainsDiscard:
                    failed_mutations += 1
                    continue

                if new_data is Overrun:
                    failed_mutations += 1  # pragma: no cover # annoying case
                else:
                    assert isinstance(new_data, ConjectureResult)
                    if (
                        new_data.status >= data.status
                        and data.buffer != new_data.buffer
                        and all(
                            k in new_data.target_observations
                            and new_data.target_observations[k] >= v
                            for k, v in data.target_observations.items()
                        )
                    ):
                        data = new_data
                        failed_mutations = 0
                    else:
                        failed_mutations += 1

    def optimise_targets(self) -> None:
        """If any target observations have been made, attempt to optimise them
        all."""
        if not self.should_optimise:
            return
        from hypothesis.internal.conjecture.optimiser import Optimiser

        # We want to avoid running the optimiser for too long in case we hit
        # an unbounded target score. We start this off fairly conservatively
        # in case interesting examples are easy to find and then ramp it up
        # on an exponential schedule so we don't hamper the optimiser too much
        # if it needs a long time to find good enough improvements.
        max_improvements = 10
        while True:
            prev_calls = self.call_count

            any_improvements = False

            for target, data in list(self.best_examples_of_observed_targets.items()):
                optimiser = Optimiser(
                    self, data, target, max_improvements=max_improvements
                )
                optimiser.run()
                if optimiser.improvements > 0:
                    any_improvements = True

            if self.interesting_examples:
                break

            max_improvements *= 2

            if any_improvements:
                continue

            if self.best_observed_targets:
                self.pareto_optimise()

            if prev_calls == self.call_count:
                break

    def pareto_optimise(self) -> None:
        if self.pareto_front is not None:
            ParetoOptimiser(self).run()

    def _run(self) -> None:
        # have to use the primitive provider to interpret database bits...
        self._switch_to_hypothesis_provider = True
        with self._log_phase_statistics("reuse"):
            self.reuse_existing_examples()
        # Fast path for development: If the database gave us interesting
        # examples from the previously stored primary key, don't try
        # shrinking it again as it's unlikely to work.
        if self.reused_previously_shrunk_test_case:
            self.exit_with(ExitReason.finished)
        # ...but we should use the supplied provider when generating...
        self._switch_to_hypothesis_provider = False
        with self._log_phase_statistics("generate"):
            self.generate_new_examples()
            # We normally run the targeting phase mixed in with the generate phase,
            # but if we've been asked to run it but not generation then we have to
            # run it explicitly on its own here.
            if Phase.generate not in self.settings.phases:
                self._current_phase = "target"
                self.optimise_targets()
        # ...and back to the primitive provider when shrinking.
        self._switch_to_hypothesis_provider = True
        with self._log_phase_statistics("shrink"):
            self.shrink_interesting_examples()
        self.exit_with(ExitReason.finished)

    def new_conjecture_data_ir(
        self,
        choices: Sequence[Union[ChoiceT, NodeTemplate]],
        *,
        observer: Optional[DataObserver] = None,
        max_length: Optional[int] = None,
    ) -> ConjectureData:
        provider = (
            HypothesisProvider if self._switch_to_hypothesis_provider else self.provider
        )
        observer = observer or self.tree.new_observer()
        if not self.using_hypothesis_backend:
            observer = DataObserver()

        return ConjectureData.for_choices(
            choices,
            observer=observer,
            provider=provider,
            max_length=max_length,
            random=self.random,
        )

    def new_conjecture_data(
        self,
        prefix: Union[bytes, bytearray],
        max_length: int = BUFFER_SIZE,
        observer: Optional[DataObserver] = None,
    ) -> ConjectureData:
        provider = (
            HypothesisProvider if self._switch_to_hypothesis_provider else self.provider
        )
        observer = observer or self.tree.new_observer()
        if not self.using_hypothesis_backend:
            observer = DataObserver()

        return ConjectureData(
            prefix=prefix,
            max_length=max_length,
            random=self.random,
            observer=observer,
            provider=provider,
        )

    def new_conjecture_data_for_buffer(
        self, buffer: Union[bytes, bytearray]
    ) -> ConjectureData:
        return self.new_conjecture_data(buffer, max_length=len(buffer))

    def shrink_interesting_examples(self) -> None:
        """If we've found interesting examples, try to replace each of them
        with a minimal interesting example with the same interesting_origin.

        We may find one or more examples with a new interesting_origin
        during the shrink process. If so we shrink these too.
        """
        if Phase.shrink not in self.settings.phases or not self.interesting_examples:
            return

        self.debug("Shrinking interesting examples")
        self.finish_shrinking_deadline = time.perf_counter() + MAX_SHRINKING_SECONDS

        for prev_data in sorted(
            self.interesting_examples.values(), key=lambda d: sort_key_ir(d.ir_nodes)
        ):
            assert prev_data.status == Status.INTERESTING
            data = self.new_conjecture_data_ir(prev_data.choices)
            self.test_function(data)
            if data.status != Status.INTERESTING:
                self.exit_with(ExitReason.flaky)

        self.clear_secondary_key()

        while len(self.shrunk_examples) < len(self.interesting_examples):
            target, example = min(
                (
                    (k, v)
                    for k, v in self.interesting_examples.items()
                    if k not in self.shrunk_examples
                ),
                key=lambda kv: (sort_key_ir(kv[1].ir_nodes), shortlex(repr(kv[0]))),
            )
            self.debug(f"Shrinking {target!r}: {example.choices}")

            if not self.settings.report_multiple_bugs:
                # If multi-bug reporting is disabled, we shrink our currently-minimal
                # failure, allowing 'slips' to any bug with a smaller minimal example.
                self.shrink(example, lambda d: d.status == Status.INTERESTING)
                return

            def predicate(d: ConjectureData) -> bool:
                if d.status < Status.INTERESTING:
                    return False
                return d.interesting_origin == target

            self.shrink(example, predicate)

            self.shrunk_examples.add(target)

    def clear_secondary_key(self) -> None:
        if self.has_existing_examples():
            # If we have any smaller examples in the secondary corpus, now is
            # a good time to try them to see if they work as shrinks. They
            # probably won't, but it's worth a shot and gives us a good
            # opportunity to clear out the database.

            # It's not worth trying the primary corpus because we already
            # tried all of those in the initial phase.
            corpus = sorted(
                self.settings.database.fetch(self.secondary_key), key=corpus_key
            )
            for c in corpus:
                decoded = keyed_ir_from_bytes(c)
                if decoded is None:
                    self.settings.database.delete(self.secondary_key, c)
                    continue
                choices_sort_key, choices = decoded
                primary = {v.ir_nodes for v in self.interesting_examples.values()}
                cap = max(map(sort_key_ir, primary))

                if choices_sort_key > cap:
                    break
                else:
                    self.cached_test_function_ir(choices)
                    # We unconditionally remove c from the secondary key as it
                    # is either now primary or worse than our primary example
                    # of this reason for interestingness.
                    self.settings.database.delete(self.secondary_key, c)

    def shrink(
        self,
        example: Union[ConjectureData, ConjectureResult],
        predicate: Optional[Callable[[ConjectureData], bool]] = None,
        allow_transition: Optional[
            Callable[[Union[ConjectureData, ConjectureResult], ConjectureData], bool]
        ] = None,
    ) -> Union[ConjectureData, ConjectureResult]:
        s = self.new_shrinker(example, predicate, allow_transition)
        s.shrink()
        return s.shrink_target

    def new_shrinker(
        self,
        example: Union[ConjectureData, ConjectureResult],
        predicate: Optional[Callable[[ConjectureData], bool]] = None,
        allow_transition: Optional[
            Callable[[Union[ConjectureData, ConjectureResult], ConjectureData], bool]
        ] = None,
    ) -> Shrinker:
        return Shrinker(
            self,
            example,
            predicate,
            allow_transition=allow_transition,
            explain=Phase.explain in self.settings.phases,
            in_target_phase=self._current_phase == "target",
        )

    def cached_test_function(
        self,
        buffer: Union[bytes, bytearray],
        *,
        extend: int = 0,
    ) -> Union[ConjectureResult, _Overrun]:  # pragma: no cover # removing function soon
        """Checks the tree to see if we've tested this buffer, and returns the
        previous result if we have.

        Otherwise we call through to ``test_function``, and return a
        fresh result.

        If ``error_on_discard`` is set to True this will raise ``ContainsDiscard``
        in preference to running the actual test function. This is to allow us
        to skip test cases we expect to be redundant in some cases. Note that
        it may be the case that we don't raise ``ContainsDiscard`` even if the
        result has discards if we cannot determine from previous runs whether
        it will have a discard.
        """
        buffer = bytes(buffer)[:BUFFER_SIZE]

        max_length = min(BUFFER_SIZE, len(buffer) + extend)

        @overload
        def check_result(result: _Overrun) -> _Overrun: ...
        @overload
        def check_result(result: ConjectureResult) -> ConjectureResult: ...
        def check_result(
            result: Union[_Overrun, ConjectureResult],
        ) -> Union[_Overrun, ConjectureResult]:
            assert result is Overrun or (
                isinstance(result, ConjectureResult) and result.status != Status.OVERRUN
            )
            return result

        try:
            cached = check_result(self.__data_cache[buffer])
            if cached.status > Status.OVERRUN or extend == 0:
                return cached
        except KeyError:
            pass

        observer = DataObserver()
        dummy_data = self.new_conjecture_data(
            prefix=buffer, max_length=max_length, observer=observer
        )

        if self.using_hypothesis_backend:
            try:
                self.tree.simulate_test_function(dummy_data)
            except PreviouslyUnseenBehaviour:
                pass
            else:
                if dummy_data.status > Status.OVERRUN:
                    dummy_data.freeze()
                    try:
                        return self.__data_cache[dummy_data.buffer]
                    except KeyError:
                        pass
                else:
                    self.__data_cache[buffer] = Overrun
                    return Overrun

        # We didn't find a match in the tree, so we need to run the test
        # function normally. Note that test_function will automatically
        # add this to the tree so we don't need to update the cache.

        result = None

        data = self.new_conjecture_data(
            prefix=max((buffer, dummy_data.buffer), key=len), max_length=max_length
        )
        self.test_function(data)
        result = check_result(data.as_result())
        if extend == 0 or (
            result is not Overrun
            and not isinstance(result, _Overrun)
            and len(result.buffer) <= len(buffer)
        ):
            self.__data_cache[buffer] = result
        return result

    def passing_choice_sequences(
        self, prefix: Sequence[IRNode] = ()
    ) -> frozenset[bytes]:
        """Return a collection of choice sequence nodes which cause the test to pass.
        Optionally restrict this by a certain prefix, which is useful for explain mode.
        """
        return frozenset(
            result.ir_nodes
            for key in self.__data_cache_ir
            if (result := self.__data_cache_ir[key]).status is Status.VALID
            and startswith(result.ir_nodes, prefix)
        )


class ContainsDiscard(Exception):
    pass<|MERGE_RESOLUTION|>--- conflicted
+++ resolved
@@ -98,15 +98,10 @@
 def corpus_key(b):
     decoded = keyed_ir_from_bytes(b)
     if decoded is None:
-<<<<<<< HEAD
-        # put invalid entries after everything else
-        return (1,)
-=======
         # put invalid entries after everything else. The shortlex ordering for
         # invalid entries isn't necessary, but it does make iteration order
         # deterministic for tests, which is nice.
         return (1, shortlex(b))
->>>>>>> 2ba33f23
     key, _choices = decoded
     # if valid, order by its complexity key
     return (0, key)
