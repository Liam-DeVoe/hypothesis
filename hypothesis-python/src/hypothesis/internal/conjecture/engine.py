--- conflicted
+++ resolved
@@ -189,11 +189,7 @@
         "reuse-phase": NotRequired[PhaseStatistics],
         "shrink-phase": NotRequired[PhaseStatistics],
         "stopped-because": NotRequired[str],
-<<<<<<< HEAD
         "targets": NotRequired[Dict[str, float]],
-=======
-        "targets": NotRequired[dict[str, float]],
->>>>>>> e575bf35
         "nodeid": NotRequired[str],
     },
 )
