--- conflicted
+++ resolved
@@ -146,10 +146,6 @@
 MAX_CHILDREN_EFFECTIVELY_INFINITE = 100_000
 
 
-<<<<<<< HEAD
-def compute_max_children(ir_type, kwargs):
-    from hypothesis.internal.conjecture.data import COLLECTION_DEFAULT_MAX_SIZE
-=======
 def _count_distinct_strings(*, alphabet_size, min_size, max_size):
     # We want to estimate if we're going to have more children than
     # MAX_CHILDREN_EFFECTIVELY_INFINITE, without computing a potentially
@@ -170,7 +166,6 @@
     )
     if definitely_too_large:
         return MAX_CHILDREN_EFFECTIVELY_INFINITE
->>>>>>> a64b71c7
 
     return sum(alphabet_size**k for k in range(min_size, max_size + 1))
 
@@ -205,36 +200,14 @@
             return 1
         return 2
     elif ir_type == "bytes":
-<<<<<<< HEAD
-        min_size = kwargs["min_size"]
-        max_size = kwargs["max_size"]
-
-        if max_size is None:
-            max_size = COLLECTION_DEFAULT_MAX_SIZE
-
-        definitely_too_large = max_size * math.log(2**8) > math.log(
-            MAX_CHILDREN_EFFECTIVELY_INFINITE
-        )
-        if definitely_too_large:
-            return MAX_CHILDREN_EFFECTIVELY_INFINITE
-
-        return sum(2 ** (8 * k) for k in range(min_size, max_size + 1))
-=======
         return _count_distinct_strings(
             alphabet_size=2**8, min_size=kwargs["min_size"], max_size=kwargs["max_size"]
         )
->>>>>>> a64b71c7
     elif ir_type == "string":
         min_size = kwargs["min_size"]
         max_size = kwargs["max_size"]
         intervals = kwargs["intervals"]
 
-<<<<<<< HEAD
-        if max_size is None:
-            max_size = COLLECTION_DEFAULT_MAX_SIZE
-
-=======
->>>>>>> a64b71c7
         if len(intervals) == 0:
             # Special-case the empty alphabet to avoid an error in math.log(0).
             # Only possibility is the empty string.
@@ -332,18 +305,8 @@
         else:
             yield from [False, True]
     if ir_type == "bytes":
-<<<<<<< HEAD
-        min_size = kwargs["min_size"]
-        max_size = kwargs["max_size"]
-
-        size = min_size
-        while size <= max_size:
-            yield from (int_to_bytes(i, size) for i in range(2 ** (8 * size)))
-            size += 1
-=======
         for size in range(kwargs["min_size"], kwargs["max_size"] + 1):
             yield from (int_to_bytes(i, size) for i in range(2 ** (8 * size)))
->>>>>>> a64b71c7
     if ir_type == "string":
         min_size = kwargs["min_size"]
         max_size = kwargs["max_size"]
