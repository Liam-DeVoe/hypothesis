# This file is part of Hypothesis, which may be found at
# https://github.com/HypothesisWorks/hypothesis/
#
# Copyright the Hypothesis Authors.
# Individual contributors are listed in AUTHORS.rst and the git log.
#
# This Source Code Form is subject to the terms of the Mozilla Public License,
# v. 2.0. If a copy of the MPL was not distributed with this file, You can
# obtain one at https://mozilla.org/MPL/2.0/.

"""This module provides the core primitives of Hypothesis, such as given."""

import base64
import contextlib
import datetime
import inspect
import io
import math
import sys
import time
import traceback
import types
import unittest
import warnings
import zlib
from collections import defaultdict
from functools import partial
from random import Random
from typing import (
    TYPE_CHECKING,
    Any,
    BinaryIO,
    Callable,
    Coroutine,
    Hashable,
    List,
    Optional,
    Tuple,
    Type,
    TypeVar,
    Union,
    overload,
)
from unittest import TestCase

import attr

from hypothesis import strategies as st
from hypothesis._settings import (
    HealthCheck,
    Phase,
    Verbosity,
    local_settings,
    settings as Settings,
)
from hypothesis.control import BuildContext
from hypothesis.errors import (
    DeadlineExceeded,
    DidNotReproduce,
    FailedHealthCheck,
    FlakyFailure,
    FlakyReplay,
    Found,
    HypothesisException,
    HypothesisWarning,
    InvalidArgument,
    NoSuchExample,
    StopTest,
    Unsatisfiable,
    UnsatisfiedAssumption,
)
from hypothesis.internal.compat import (
    PYPY,
    BaseExceptionGroup,
    add_note,
    bad_django_TestCase,
    get_type_hints,
    int_from_bytes,
)
from hypothesis.internal.conjecture.data import ConjectureData, Status
from hypothesis.internal.conjecture.engine import BUFFER_SIZE, ConjectureRunner
from hypothesis.internal.conjecture.junkdrawer import (
    ensure_free_stackframes,
    gc_cumulative_time,
)
from hypothesis.internal.conjecture.shrinker import sort_key
from hypothesis.internal.entropy import deterministic_PRNG
from hypothesis.internal.escalation import (
    InterestingOrigin,
    current_pytest_item,
    format_exception,
    get_trimmed_traceback,
    is_hypothesis_file,
)
from hypothesis.internal.healthcheck import fail_health_check
from hypothesis.internal.observability import (
    OBSERVABILITY_COLLECT_COVERAGE,
    TESTCASE_CALLBACKS,
    _system_metadata,
    deliver_json_blob,
    make_testcase,
)
from hypothesis.internal.reflection import (
    convert_positional_arguments,
    define_function_signature,
    function_digest,
    get_pretty_function_description,
    get_signature,
    impersonate,
    is_mock,
    nicerepr,
    proxies,
    repr_call,
)
from hypothesis.internal.scrutineer import (
    MONITORING_TOOL_ID,
    Trace,
    Tracer,
    explanatory_lines,
    tractable_coverage_report,
)
from hypothesis.internal.validation import check_type
from hypothesis.reporting import (
    current_verbosity,
    report,
    verbose_report,
    with_reporter,
)
from hypothesis.statistics import describe_statistics, describe_targets, note_statistics
from hypothesis.strategies._internal.misc import NOTHING
from hypothesis.strategies._internal.strategies import (
    Ex,
    SearchStrategy,
    check_strategy,
)
from hypothesis.strategies._internal.utils import to_jsonable
from hypothesis.vendor.pretty import RepresentationPrinter
from hypothesis.version import __version__

if sys.version_info >= (3, 10):
    from types import EllipsisType as EllipsisType
elif TYPE_CHECKING:
    from builtins import ellipsis as EllipsisType
else:  # pragma: no cover
    EllipsisType = type(Ellipsis)


TestFunc = TypeVar("TestFunc", bound=Callable)


running_under_pytest = False
pytest_shows_exceptiongroups = True
global_force_seed = None
_hypothesis_global_random = None


@attr.s()
class Example:
    args = attr.ib()
    kwargs = attr.ib()
    # Plus two optional arguments for .xfail()
    raises = attr.ib(default=None)
    reason = attr.ib(default=None)


class example:
    """A decorator which ensures a specific example is always tested."""

    def __init__(self, *args: Any, **kwargs: Any) -> None:
        if args and kwargs:
            raise InvalidArgument(
                "Cannot mix positional and keyword arguments for examples"
            )
        if not (args or kwargs):
            raise InvalidArgument("An example must provide at least one argument")

        self.hypothesis_explicit_examples: List[Example] = []
        self._this_example = Example(tuple(args), kwargs)

    def __call__(self, test: TestFunc) -> TestFunc:
        if not hasattr(test, "hypothesis_explicit_examples"):
            test.hypothesis_explicit_examples = self.hypothesis_explicit_examples  # type: ignore
        test.hypothesis_explicit_examples.append(self._this_example)  # type: ignore
        return test

    def xfail(
        self,
        condition: bool = True,  # noqa: FBT002
        *,
        reason: str = "",
        raises: Union[
            Type[BaseException], Tuple[Type[BaseException], ...]
        ] = BaseException,
    ) -> "example":
        """Mark this example as an expected failure, similarly to
        :obj:`pytest.mark.xfail(strict=True) <pytest.mark.xfail>`.

        Expected-failing examples allow you to check that your test does fail on
        some examples, and therefore build confidence that *passing* tests are
        because your code is working, not because the test is missing something.

        .. code-block:: python

            @example(...).xfail()
            @example(...).xfail(reason="Prices must be non-negative")
            @example(...).xfail(raises=(KeyError, ValueError))
            @example(...).xfail(sys.version_info[:2] >= (3, 9), reason="needs py39+")
            @example(...).xfail(condition=sys.platform != "linux", raises=OSError)
            def test(x):
                pass

        .. note::

            Expected-failing examples are handled separately from those generated
            by strategies, so you should usually ensure that there is no overlap.

            .. code-block:: python

                @example(x=1, y=0).xfail(raises=ZeroDivisionError)
                @given(x=st.just(1), y=st.integers())  # Missing `.filter(bool)`!
                def test_fraction(x, y):
                    # This test will try the explicit example and see it fail as
                    # expected, then go on to generate more examples from the
                    # strategy.  If we happen to generate y=0, the test will fail
                    # because only the explicit example is treated as xfailing.
                    x / y

        Note that this "method chaining" syntax requires Python 3.9 or later, for
        :pep:`614` relaxing grammar restrictions on decorators.  If you need to
        support older versions of Python, you can use an identity function:

        .. code-block:: python

            def identity(x):
                return x


            @identity(example(...).xfail())
            def test(x):
                pass

        """
        check_type(bool, condition, "condition")
        check_type(str, reason, "reason")
        if not (
            isinstance(raises, type) and issubclass(raises, BaseException)
        ) and not (
            isinstance(raises, tuple)
            and raises  # () -> expected to fail with no error, which is impossible
            and all(
                isinstance(r, type) and issubclass(r, BaseException) for r in raises
            )
        ):
            raise InvalidArgument(
                f"{raises=} must be an exception type or tuple of exception types"
            )
        if condition:
            self._this_example = attr.evolve(
                self._this_example, raises=raises, reason=reason
            )
        return self

    def via(self, whence: str, /) -> "example":
        """Attach a machine-readable label noting whence this example came.

        The idea is that tools will be able to add ``@example()`` cases for you, e.g.
        to maintain a high-coverage set of explicit examples, but also *remove* them
        if they become redundant - without ever deleting manually-added examples:

        .. code-block:: python

            # You can choose to annotate examples, or not, as you prefer
            @example(...)
            @example(...).via("regression test for issue #42")

            # The `hy-` prefix is reserved for automated tooling
            @example(...).via("hy-failing")
            @example(...).via("hy-coverage")
            @example(...).via("hy-target-$label")
            def test(x):
                pass

        Note that this "method chaining" syntax requires Python 3.9 or later, for
        :pep:`614` relaxing grammar restrictions on decorators.  If you need to
        support older versions of Python, you can use an identity function:

        .. code-block:: python

            def identity(x):
                return x


            @identity(example(...).via("label"))
            def test(x):
                pass

        """
        if not isinstance(whence, str):
            raise InvalidArgument(".via() must be passed a string")
        # This is deliberately a no-op at runtime; the tools operate on source code.
        return self


def seed(seed: Hashable) -> Callable[[TestFunc], TestFunc]:
    """seed: Start the test execution from a specific seed.

    May be any hashable object. No exact meaning for seed is provided
    other than that for a fixed seed value Hypothesis will try the same
    actions (insofar as it can given external sources of non-
    determinism. e.g. timing and hash randomization).

    Overrides the derandomize setting, which is designed to enable
    deterministic builds rather than reproducing observed failures.

    """

    def accept(test):
        test._hypothesis_internal_use_seed = seed
        current_settings = getattr(test, "_hypothesis_internal_use_settings", None)
        test._hypothesis_internal_use_settings = Settings(
            current_settings, database=None
        )
        return test

    return accept


def reproduce_failure(version: str, blob: bytes) -> Callable[[TestFunc], TestFunc]:
    """Run the example that corresponds to this data blob in order to reproduce
    a failure.

    A test with this decorator *always* runs only one example and always fails.
    If the provided example does not cause a failure, or is in some way invalid
    for this test, then this will fail with a DidNotReproduce error.

    This decorator is not intended to be a permanent addition to your test
    suite. It's simply some code you can add to ease reproduction of a problem
    in the event that you don't have access to the test database. Because of
    this, *no* compatibility guarantees are made between different versions of
    Hypothesis - its API may change arbitrarily from version to version.
    """

    def accept(test):
        test._hypothesis_internal_use_reproduce_failure = (version, blob)
        return test

    return accept


def encode_failure(buffer):
    buffer = bytes(buffer)
    compressed = zlib.compress(buffer)
    if len(compressed) < len(buffer):
        buffer = b"\1" + compressed
    else:
        buffer = b"\0" + buffer
    return base64.b64encode(buffer)


def decode_failure(blob):
    try:
        buffer = base64.b64decode(blob)
    except Exception:
        raise InvalidArgument(f"Invalid base64 encoded string: {blob!r}") from None
    prefix = buffer[:1]
    if prefix == b"\0":
        return buffer[1:]
    elif prefix == b"\1":
        try:
            return zlib.decompress(buffer[1:])
        except zlib.error as err:
            raise InvalidArgument(
                f"Invalid zlib compression for blob {blob!r}"
            ) from err
    else:
        raise InvalidArgument(
            f"Could not decode blob {blob!r}: Invalid start byte {prefix!r}"
        )


def _invalid(message, *, exc=InvalidArgument, test, given_kwargs):
    @impersonate(test)
    def wrapped_test(*arguments, **kwargs):  # pragma: no cover  # coverage limitation
        raise exc(message)

    wrapped_test.is_hypothesis_test = True
    wrapped_test.hypothesis = HypothesisHandle(
        inner_test=test,
        get_fuzz_target=wrapped_test,
        given_kwargs=given_kwargs,
    )
    return wrapped_test


def is_invalid_test(test, original_sig, given_arguments, given_kwargs):
    """Check the arguments to ``@given`` for basic usage constraints.

    Most errors are not raised immediately; instead we return a dummy test
    function that will raise the appropriate error if it is actually called.
    When the user runs a subset of tests (e.g via ``pytest -k``), errors will
    only be reported for tests that actually ran.
    """
    invalid = partial(_invalid, test=test, given_kwargs=given_kwargs)

    if not (given_arguments or given_kwargs):
        return invalid("given must be called with at least one argument")

    params = list(original_sig.parameters.values())
    pos_params = [p for p in params if p.kind is p.POSITIONAL_OR_KEYWORD]
    kwonly_params = [p for p in params if p.kind is p.KEYWORD_ONLY]
    if given_arguments and params != pos_params:
        return invalid(
            "positional arguments to @given are not supported with varargs, "
            "varkeywords, positional-only, or keyword-only arguments"
        )

    if len(given_arguments) > len(pos_params):
        return invalid(
            f"Too many positional arguments for {test.__name__}() were passed to "
            f"@given - expected at most {len(pos_params)} "
            f"arguments, but got {len(given_arguments)} {given_arguments!r}"
        )

    if ... in given_arguments:
        return invalid(
            "... was passed as a positional argument to @given, but may only be "
            "passed as a keyword argument or as the sole argument of @given"
        )

    if given_arguments and given_kwargs:
        return invalid("cannot mix positional and keyword arguments to @given")
    extra_kwargs = [
        k for k in given_kwargs if k not in {p.name for p in pos_params + kwonly_params}
    ]
    if extra_kwargs and (params == [] or params[-1].kind is not params[-1].VAR_KEYWORD):
        arg = extra_kwargs[0]
        return invalid(
            f"{test.__name__}() got an unexpected keyword argument {arg!r}, "
            f"from `{arg}={given_kwargs[arg]!r}` in @given"
        )
    if any(p.default is not p.empty for p in params):
        return invalid("Cannot apply @given to a function with defaults.")

    # This case would raise Unsatisfiable *anyway*, but by detecting it here we can
    # provide a much more helpful error message for people e.g. using the Ghostwriter.
    empty = [
        f"{s!r} (arg {idx})" for idx, s in enumerate(given_arguments) if s is NOTHING
    ] + [f"{name}={s!r}" for name, s in given_kwargs.items() if s is NOTHING]
    if empty:
        strats = "strategies" if len(empty) > 1 else "strategy"
        return invalid(
            f"Cannot generate examples from empty {strats}: " + ", ".join(empty),
            exc=Unsatisfiable,
        )


def execute_explicit_examples(state, wrapped_test, arguments, kwargs, original_sig):
    assert isinstance(state, StateForActualGivenExecution)
    posargs = [
        p.name
        for p in original_sig.parameters.values()
        if p.kind is p.POSITIONAL_OR_KEYWORD
    ]

    for example in reversed(getattr(wrapped_test, "hypothesis_explicit_examples", ())):
        assert isinstance(example, Example)
        # All of this validation is to check that @example() got "the same" arguments
        # as @given, i.e. corresponding to the same parameters, even though they might
        # be any mixture of positional and keyword arguments.
        if example.args:
            assert not example.kwargs
            if any(
                p.kind is p.POSITIONAL_ONLY for p in original_sig.parameters.values()
            ):
                raise InvalidArgument(
                    "Cannot pass positional arguments to @example() when decorating "
                    "a test function which has positional-only parameters."
                )
            if len(example.args) > len(posargs):
                raise InvalidArgument(
                    "example has too many arguments for test. Expected at most "
                    f"{len(posargs)} but got {len(example.args)}"
                )
            example_kwargs = dict(zip(posargs[-len(example.args) :], example.args))
        else:
            example_kwargs = dict(example.kwargs)
        given_kws = ", ".join(
            repr(k) for k in sorted(wrapped_test.hypothesis._given_kwargs)
        )
        example_kws = ", ".join(repr(k) for k in sorted(example_kwargs))
        if given_kws != example_kws:
            raise InvalidArgument(
                f"Inconsistent args: @given() got strategies for {given_kws}, "
                f"but @example() got arguments for {example_kws}"
            ) from None

        # This is certainly true because the example_kwargs exactly match the params
        # reserved by @given(), which are then remove from the function signature.
        assert set(example_kwargs).isdisjoint(kwargs)
        example_kwargs.update(kwargs)

        if Phase.explicit not in state.settings.phases:
            continue

        with local_settings(state.settings):
            fragments_reported = []
            empty_data = ConjectureData.for_buffer(b"")
            try:
                bits = ", ".join(nicerepr(x) for x in arguments) + ", ".join(
                    f"{k}={nicerepr(v)}" for k, v in example_kwargs.items()
                )
                execute_example = partial(
                    state.execute_once,
                    empty_data,
                    is_final=True,
                    print_example=True,
                    example_kwargs=example_kwargs,
                )
                with with_reporter(fragments_reported.append):
                    if example.raises is None:
                        execute_example()
                    else:
                        # @example(...).xfail(...)

                        try:
                            execute_example()
                        except failure_exceptions_to_catch() as err:
                            if not isinstance(err, example.raises):
                                raise
                            # Save a string form of this example; we'll warn if it's
                            # ever generated by the strategy (which can't be xfailed)
                            state.xfail_example_reprs.add(
                                repr_call(state.test, arguments, example_kwargs)
                            )
                        except example.raises as err:
                            # We'd usually check this as early as possible, but it's
                            # possible for failure_exceptions_to_catch() to grow when
                            # e.g. pytest is imported between import- and test-time.
                            raise InvalidArgument(
                                f"@example({bits}) raised an expected {err!r}, "
                                "but Hypothesis does not treat this as a test failure"
                            ) from err
                        else:
                            # Unexpectedly passing; always raise an error in this case.
                            reason = f" because {example.reason}" * bool(example.reason)
                            if example.raises is BaseException:
                                name = "exception"  # special-case no raises= arg
                            elif not isinstance(example.raises, tuple):
                                name = example.raises.__name__
                            elif len(example.raises) == 1:
                                name = example.raises[0].__name__
                            else:
                                name = (
                                    ", ".join(ex.__name__ for ex in example.raises[:-1])
                                    + f", or {example.raises[-1].__name__}"
                                )
                            vowel = name.upper()[0] in "AEIOU"
                            raise AssertionError(
                                f"Expected a{'n' * vowel} {name} from @example({bits})"
                                f"{reason}, but no exception was raised."
                            )
            except UnsatisfiedAssumption:
                # Odd though it seems, we deliberately support explicit examples that
                # are then rejected by a call to `assume()`.  As well as iterative
                # development, this is rather useful to replay Hypothesis' part of
                # a saved failure when other arguments are supplied by e.g. pytest.
                # See https://github.com/HypothesisWorks/hypothesis/issues/2125
                with contextlib.suppress(StopTest):
                    empty_data.conclude_test(Status.INVALID)
            except BaseException as err:
                # In order to support reporting of multiple failing examples, we yield
                # each of the (report text, error) pairs we find back to the top-level
                # runner.  This also ensures that user-facing stack traces have as few
                # frames of Hypothesis internals as possible.
                err = err.with_traceback(get_trimmed_traceback())

                # One user error - whether misunderstanding or typo - we've seen a few
                # times is to pass strategies to @example() where values are expected.
                # Checking is easy, and false-positives not much of a problem, so:
                if isinstance(err, failure_exceptions_to_catch()) and any(
                    isinstance(arg, SearchStrategy)
                    for arg in example.args + tuple(example.kwargs.values())
                ):
                    new = HypothesisWarning(
                        "The @example() decorator expects to be passed values, but "
                        "you passed strategies instead.  See https://hypothesis."
                        "readthedocs.io/en/latest/reproducing.html for details."
                    )
                    new.__cause__ = err
                    err = new

                with contextlib.suppress(StopTest):
                    empty_data.conclude_test(Status.INVALID)
                yield (fragments_reported, err)
                if (
                    state.settings.report_multiple_bugs
                    and pytest_shows_exceptiongroups
                    and isinstance(err, failure_exceptions_to_catch())
                    and not isinstance(err, skip_exceptions_to_reraise())
                ):
                    continue
                break
            finally:
                if fragments_reported:
                    assert fragments_reported[0].startswith("Falsifying example")
                    fragments_reported[0] = fragments_reported[0].replace(
                        "Falsifying example", "Falsifying explicit example", 1
                    )

                tc = make_testcase(
                    start_timestamp=state._start_timestamp,
                    test_name_or_nodeid=state.test_identifier,
                    data=empty_data,
                    how_generated="explicit example",
                    string_repr=state._string_repr,
                    timing=state._timing_features,
                )
                deliver_json_blob(tc)

            if fragments_reported:
                verbose_report(fragments_reported[0].replace("Falsifying", "Trying", 1))
                for f in fragments_reported[1:]:
                    verbose_report(f)


def get_random_for_wrapped_test(test, wrapped_test):
    settings = wrapped_test._hypothesis_internal_use_settings
    wrapped_test._hypothesis_internal_use_generated_seed = None

    if wrapped_test._hypothesis_internal_use_seed is not None:
        return Random(wrapped_test._hypothesis_internal_use_seed)
    elif settings.derandomize:
        return Random(int_from_bytes(function_digest(test)))
    elif global_force_seed is not None:
        return Random(global_force_seed)
    else:
        global _hypothesis_global_random
        if _hypothesis_global_random is None:  # pragma: no cover
            _hypothesis_global_random = Random()
        seed = _hypothesis_global_random.getrandbits(128)
        wrapped_test._hypothesis_internal_use_generated_seed = seed
        return Random(seed)


@attr.s
class Stuff:
    selfy: Any = attr.ib(default=None)
    args: tuple = attr.ib(factory=tuple)
    kwargs: dict = attr.ib(factory=dict)
    given_kwargs: dict = attr.ib(factory=dict)


def process_arguments_to_given(wrapped_test, arguments, kwargs, given_kwargs, params):
    selfy = None
    arguments, kwargs = convert_positional_arguments(wrapped_test, arguments, kwargs)

    # If the test function is a method of some kind, the bound object
    # will be the first named argument if there are any, otherwise the
    # first vararg (if any).
    posargs = [p.name for p in params.values() if p.kind is p.POSITIONAL_OR_KEYWORD]
    if posargs:
        selfy = kwargs.get(posargs[0])
    elif arguments:
        selfy = arguments[0]

    # Ensure that we don't mistake mocks for self here.
    # This can cause the mock to be used as the test runner.
    if is_mock(selfy):
        selfy = None

    arguments = tuple(arguments)

    with ensure_free_stackframes():
        for k, s in given_kwargs.items():
            check_strategy(s, name=k)
            s.validate()

    stuff = Stuff(selfy=selfy, args=arguments, kwargs=kwargs, given_kwargs=given_kwargs)

    return arguments, kwargs, stuff


def skip_exceptions_to_reraise():
    """Return a tuple of exceptions meaning 'skip this test', to re-raise.

    This is intended to cover most common test runners; if you would
    like another to be added please open an issue or pull request adding
    it to this function and to tests/cover/test_lazy_import.py
    """
    # This is a set because nose may simply re-export unittest.SkipTest
    exceptions = set()
    # We use this sys.modules trick to avoid importing libraries -
    # you can't be an instance of a type from an unimported module!
    # This is fast enough that we don't need to cache the result,
    # and more importantly it avoids possible side-effects :-)
    if "unittest" in sys.modules:
        exceptions.add(sys.modules["unittest"].SkipTest)
    if "unittest2" in sys.modules:
        exceptions.add(sys.modules["unittest2"].SkipTest)
    if "nose" in sys.modules:
        exceptions.add(sys.modules["nose"].SkipTest)
    if "_pytest" in sys.modules:
        exceptions.add(sys.modules["_pytest"].outcomes.Skipped)
    return tuple(sorted(exceptions, key=str))


def failure_exceptions_to_catch():
    """Return a tuple of exceptions meaning 'this test has failed', to catch.

    This is intended to cover most common test runners; if you would
    like another to be added please open an issue or pull request.
    """
    # While SystemExit and GeneratorExit are instances of BaseException, we also
    # expect them to be deterministic - unlike KeyboardInterrupt - and so we treat
    # them as standard exceptions, check for flakiness, etc.
    # See https://github.com/HypothesisWorks/hypothesis/issues/2223 for details.
    exceptions = [Exception, SystemExit, GeneratorExit]
    if "_pytest" in sys.modules:
        exceptions.append(sys.modules["_pytest"].outcomes.Failed)
    return tuple(exceptions)


def new_given_signature(original_sig, given_kwargs):
    """Make an updated signature for the wrapped test."""
    return original_sig.replace(
        parameters=[
            p
            for p in original_sig.parameters.values()
            if not (
                p.name in given_kwargs
                and p.kind in (p.POSITIONAL_OR_KEYWORD, p.KEYWORD_ONLY)
            )
        ],
        return_annotation=None,
    )


def default_executor(data, function):
    return function(data)


def get_executor(runner):
    try:
        execute_example = runner.execute_example
    except AttributeError:
        pass
    else:
        return lambda data, function: execute_example(partial(function, data))

    if hasattr(runner, "setup_example") or hasattr(runner, "teardown_example"):
        setup = getattr(runner, "setup_example", None) or (lambda: None)
        teardown = getattr(runner, "teardown_example", None) or (lambda ex: None)

        def execute(data, function):
            token = None
            try:
                token = setup()
                return function(data)
            finally:
                teardown(token)

        return execute

    return default_executor


class StateForActualGivenExecution:
    def __init__(self, stuff, test, settings, random, wrapped_test):
        self.test_runner = get_executor(stuff.selfy)
        self.stuff = stuff
        self.settings = settings
        self.last_exception = None
        self.falsifying_examples = ()
        self.random = random
        self.ever_executed = False

        self.is_find = getattr(wrapped_test, "_hypothesis_internal_is_find", False)
        self.wrapped_test = wrapped_test
        self.xfail_example_reprs = set()

        self.test = test

        self.print_given_args = getattr(
            wrapped_test, "_hypothesis_internal_print_given_args", True
        )

        self.files_to_propagate = set()
        self.failed_normally = False
        self.failed_due_to_deadline = False

        self.explain_traces = defaultdict(set)
        self._start_timestamp = time.time()
        self._string_repr = ""
        self._timing_features = {}

    @property
    def test_identifier(self):
        return getattr(
            current_pytest_item.value, "nodeid", None
        ) or get_pretty_function_description(self.wrapped_test)

    def _should_trace(self):
        _trace_obs = TESTCASE_CALLBACKS and OBSERVABILITY_COLLECT_COVERAGE
        _trace_failure = (
            self.failed_normally
            and not self.failed_due_to_deadline
            and {Phase.shrink, Phase.explain}.issubset(self.settings.phases)
        )
        return _trace_obs or _trace_failure

    def execute_once(
        self,
        data,
        *,
        print_example=False,
        is_final=False,
        expected_failure=None,
        example_kwargs=None,
    ):
        """Run the test function once, using ``data`` as input.

        If the test raises an exception, it will propagate through to the
        caller of this method. Depending on its type, this could represent
        an ordinary test failure, or a fatal error, or a control exception.

        If this method returns normally, the test might have passed, or
        it might have placed ``data`` in an unsuccessful state and then
        swallowed the corresponding control exception.
        """

        self.ever_executed = True
        data.is_find = self.is_find

        self._string_repr = ""
        text_repr = None
        if self.settings.deadline is None and not TESTCASE_CALLBACKS:

            @proxies(self.test)
            def test(*args, **kwargs):
                with ensure_free_stackframes():
                    return self.test(*args, **kwargs)

        else:

            @proxies(self.test)
            def test(*args, **kwargs):
                arg_drawtime = math.fsum(data.draw_times.values())
                arg_stateful = math.fsum(data._stateful_run_times.values())
                arg_gctime = gc_cumulative_time()
                start = time.perf_counter()
                try:
                    with ensure_free_stackframes():
                        result = self.test(*args, **kwargs)
                finally:
                    finish = time.perf_counter()
                    in_drawtime = math.fsum(data.draw_times.values()) - arg_drawtime
                    in_stateful = (
                        math.fsum(data._stateful_run_times.values()) - arg_stateful
                    )
                    in_gctime = gc_cumulative_time() - arg_gctime
                    runtime = finish - start - in_drawtime - in_stateful - in_gctime
                    self._timing_features = {
                        "execute:test": runtime,
                        "overall:gc": in_gctime,
                        **data.draw_times,
                        **data._stateful_run_times,
                    }

                if (current_deadline := self.settings.deadline) is not None:
                    if not is_final:
                        current_deadline = (current_deadline // 4) * 5
                    if runtime >= current_deadline.total_seconds():
                        raise DeadlineExceeded(
                            datetime.timedelta(seconds=runtime), self.settings.deadline
                        )
                return result

        def run(data):
            # Set up dynamic context needed by a single test run.
            if self.stuff.selfy is not None:
                data.hypothesis_runner = self.stuff.selfy
            # Generate all arguments to the test function.
            args = self.stuff.args
            kwargs = dict(self.stuff.kwargs)
            if example_kwargs is None:
                kw, argslices = context.prep_args_kwargs_from_strategies(
                    self.stuff.given_kwargs
                )
            else:
                kw = example_kwargs
                argslices = {}
            kwargs.update(kw)
            if expected_failure is not None:
                nonlocal text_repr
                text_repr = repr_call(test, args, kwargs)
                if text_repr in self.xfail_example_reprs:
                    warnings.warn(
                        f"We generated {text_repr}, which seems identical "
                        "to one of your `@example(...).xfail()` cases.  "
                        "Revise the strategy to avoid this overlap?",
                        HypothesisWarning,
                        # Checked in test_generating_xfailed_examples_warns!
                        stacklevel=6,
                    )

            if print_example or current_verbosity() >= Verbosity.verbose:
                printer = RepresentationPrinter(context=context)
                if print_example:
                    printer.text("Falsifying example:")
                else:
                    printer.text("Trying example:")

                if self.print_given_args:
                    printer.text(" ")
                    printer.repr_call(
                        test.__name__,
                        args,
                        kwargs,
                        force_split=True,
                        arg_slices=argslices,
                        leading_comment=(
                            "# " + context.data.slice_comments[(0, 0)]
                            if (0, 0) in context.data.slice_comments
                            else None
                        ),
                    )
                report(printer.getvalue())

            if TESTCASE_CALLBACKS:
                printer = RepresentationPrinter(context=context)
                printer.repr_call(
                    test.__name__,
                    args,
                    kwargs,
                    force_split=True,
                    arg_slices=argslices,
                    leading_comment=(
                        "# " + context.data.slice_comments[(0, 0)]
                        if (0, 0) in context.data.slice_comments
                        else None
                    ),
                )
                self._string_repr = printer.getvalue()
                data._observability_arguments = {
                    **dict(enumerate(map(to_jsonable, args))),
                    **{k: to_jsonable(v) for k, v in kwargs.items()},
                }

            try:
                return test(*args, **kwargs)
            except TypeError as e:
                # If we sampled from a sequence of strategies, AND failed with a
                # TypeError, *AND that exception mentions SearchStrategy*, add a note:
                if "SearchStrategy" in str(e) and hasattr(
                    data, "_sampled_from_all_strategies_elements_message"
                ):
                    msg, format_arg = data._sampled_from_all_strategies_elements_message
                    add_note(e, msg.format(format_arg))
                raise
            finally:
                if parts := getattr(data, "_stateful_repr_parts", None):
                    self._string_repr = "\n".join(parts)

        # self.test_runner can include the execute_example method, or setup/teardown
        # _example, so it's important to get the PRNG and build context in place first.
        with local_settings(self.settings):
            with deterministic_PRNG():
                with BuildContext(data, is_final=is_final) as context:
                    # providers may throw in per_case_context_fn, and we'd like
                    # `result` to still be set in these cases.
                    result = None
                    with data.provider.per_test_case_context_manager():
                        # Run the test function once, via the executor hook.
                        # In most cases this will delegate straight to `run(data)`.
                        result = self.test_runner(data, run)

        # If a failure was expected, it should have been raised already, so
        # instead raise an appropriate diagnostic error.
        if expected_failure is not None:
            exception, traceback = expected_failure
            if isinstance(exception, DeadlineExceeded) and (
                runtime_secs := math.fsum(
                    v
                    for k, v in self._timing_features.items()
                    if k.startswith("execute:")
                )
            ):
                report(
                    "Unreliable test timings! On an initial run, this "
                    "test took %.2fms, which exceeded the deadline of "
                    "%.2fms, but on a subsequent run it took %.2f ms, "
                    "which did not. If you expect this sort of "
                    "variability in your test timings, consider turning "
                    "deadlines off for this test by setting deadline=None."
                    % (
                        exception.runtime.total_seconds() * 1000,
                        self.settings.deadline.total_seconds() * 1000,
                        runtime_secs * 1000,
                    )
                )
            else:
                report("Failed to reproduce exception. Expected: \n" + traceback)
            raise FlakyFailure(
                f"Hypothesis {text_repr} produces unreliable results: "
                "Falsified on the first call but did not on a subsequent one",
                [exception],
            )
        return result

    def _flaky_replay_to_failure(
        self, err: FlakyReplay, context: BaseException
    ) -> FlakyFailure:
        interesting_examples = [
            self._runner.interesting_examples[io]
            for io in err._interesting_origins
            if io
        ]
        exceptions = [
            ie.extra_information._expected_exception for ie in interesting_examples
        ]
        exceptions.append(context)  # the offending assume (or whatever)
        return FlakyFailure(err.reason, exceptions)

    def _execute_once_for_engine(self, data: ConjectureData) -> None:
        """Wrapper around ``execute_once`` that intercepts test failure
        exceptions and single-test control exceptions, and turns them into
        appropriate method calls to `data` instead.

        This allows the engine to assume that any exception other than
        ``StopTest`` must be a fatal error, and should stop the entire engine.
        """
        trace: Trace = set()
        try:
            if self._should_trace() and Tracer.can_trace():  # pragma: no cover
                # This is in fact covered by our *non-coverage* tests, but due to the
                # settrace() contention *not* by our coverage tests.  Ah well.
                with Tracer() as tracer:
                    try:
                        result = self.execute_once(data)
                        if data.status == Status.VALID:
                            self.explain_traces[None].add(frozenset(tracer.branches))
                    finally:
                        trace = tracer.branches
            else:
                result = self.execute_once(data)
            if result is not None:
                fail_health_check(
                    self.settings,
                    "Tests run under @given should return None, but "
                    f"{self.test.__name__} returned {result!r} instead.",
                    HealthCheck.return_value,
                )
        except UnsatisfiedAssumption as e:
            # An "assume" check failed, so instead we inform the engine that
            # this test run was invalid.
            try:
                data.mark_invalid(e.reason)
            except FlakyReplay as err:
                # This was unexpected, meaning that the assume was flaky.
                # Report it as such.
                raise self._flaky_replay_to_failure(err, e) from None
        except StopTest:
            # The engine knows how to handle this control exception, so it's
            # OK to re-raise it.
            raise
        except (
            FailedHealthCheck,
            *skip_exceptions_to_reraise(),
        ):
            # These are fatal errors or control exceptions that should stop the
            # engine, so we re-raise them.
            raise
        except failure_exceptions_to_catch() as e:
            # If an unhandled (i.e., non-Hypothesis) error was raised by
            # Hypothesis-internal code, re-raise it as a fatal error instead
            # of treating it as a test failure.
            filepath = traceback.extract_tb(e.__traceback__)[-1][0]
            if is_hypothesis_file(filepath) and not isinstance(e, HypothesisException):
                raise

            if data.frozen:
                # This can happen if an error occurred in a finally
                # block somewhere, suppressing our original StopTest.
                # We raise a new one here to resume normal operation.
                raise StopTest(data.testcounter) from e
            else:
                # The test failed by raising an exception, so we inform the
                # engine that this test run was interesting. This is the normal
                # path for test runs that fail.
                tb = get_trimmed_traceback()
                info = data.extra_information
                info._expected_traceback = format_exception(e, tb)  # type: ignore
                info._expected_exception = e  # type: ignore
                verbose_report(info._expected_traceback)  # type: ignore

                self.failed_normally = True

                interesting_origin = InterestingOrigin.from_exception(e)
                if trace:  # pragma: no cover
                    # Trace collection is explicitly disabled under coverage.
                    self.explain_traces[interesting_origin].add(frozenset(trace))
                if interesting_origin[0] == DeadlineExceeded:
                    self.failed_due_to_deadline = True
                    self.explain_traces.clear()
                data.mark_interesting(interesting_origin)  # type: ignore  # mypy bug?
        finally:
            # Conditional here so we can save some time constructing the payload; in
            # other cases (without coverage) it's cheap enough to do that regardless.
            if TESTCASE_CALLBACKS:
                if runner := getattr(self, "_runner", None):
                    phase = runner._current_phase
                else:  # pragma: no cover  # in case of messing with internals
                    if self.failed_normally or self.failed_due_to_deadline:
                        phase = "shrink"
                    else:
                        phase = "unknown"
                backend_desc = f", using backend={self.settings.backend!r}" * (
                    self.settings.backend != "hypothesis"
                    and not getattr(runner, "_switch_to_hypothesis_provider", False)
                )
                data._observability_args = data.provider.realize(
                    data._observability_args
                )
                self._string_repr = data.provider.realize(self._string_repr)
                tc = make_testcase(
                    start_timestamp=self._start_timestamp,
                    test_name_or_nodeid=self.test_identifier,
                    data=data,
                    how_generated=f"during {phase} phase{backend_desc}",
                    string_repr=self._string_repr,
                    arguments=data._observability_args,
                    timing=self._timing_features,
                    coverage=tractable_coverage_report(trace) or None,
                    phase=phase,
                )
                deliver_json_blob(tc)
            self._timing_features = {}

    def run_engine(self):
        """Run the test function many times, on database input and generated
        input, using the Conjecture engine.
        """
        # Tell pytest to omit the body of this function from tracebacks
        __tracebackhide__ = True
        try:
            database_key = self.wrapped_test._hypothesis_internal_database_key
        except AttributeError:
            if global_force_seed is None:
                database_key = function_digest(self.test)
            else:
                database_key = None

        runner = self._runner = ConjectureRunner(
            self._execute_once_for_engine,
            settings=self.settings,
            random=self.random,
            database_key=database_key,
        )
        # Use the Conjecture engine to run the test function many times
        # on different inputs.
        runner.run()
        note_statistics(runner.statistics)
        deliver_json_blob(
            {
                "type": "info",
                "run_start": self._start_timestamp,
                "property": self.test_identifier,
                "title": "Hypothesis Statistics",
                "content": describe_statistics(runner.statistics),
            }
        )

        if runner.call_count == 0:
            return
        if runner.interesting_examples:
            self.falsifying_examples = sorted(
                runner.interesting_examples.values(),
                key=lambda d: sort_key(d.buffer),
                reverse=True,
            )
        else:
            if runner.valid_examples == 0:
                rep = get_pretty_function_description(self.test)
                raise Unsatisfiable(f"Unable to satisfy assumptions of {rep}")

        # If we have not traced executions, warn about that now (but only when
        # we'd expect to do so reliably, i.e. on CPython>=3.12)
        if (
            sys.version_info[:2] >= (3, 12)
            and not PYPY
            and self._should_trace()
            and not Tracer.can_trace()
        ):  # pragma: no cover
            # actually covered by our tests, but only on >= 3.12
            warnings.warn(
                "avoiding tracing test function because tool id "
                f"{MONITORING_TOOL_ID} is already taken by tool "
                f"{sys.monitoring.get_tool(MONITORING_TOOL_ID)}.",
                HypothesisWarning,
                stacklevel=3,
            )

        if not self.falsifying_examples:
            return
        elif not (self.settings.report_multiple_bugs and pytest_shows_exceptiongroups):
            # Pretend that we only found one failure, by discarding the others.
            del self.falsifying_examples[:-1]

        # The engine found one or more failures, so we need to reproduce and
        # report them.

        errors_to_report = []

        report_lines = describe_targets(runner.best_observed_targets)
        if report_lines:
            report_lines.append("")

        explanations = explanatory_lines(self.explain_traces, self.settings)
        for falsifying_example in self.falsifying_examples:
            info = falsifying_example.extra_information
            fragments = []

            ran_example = runner.new_conjecture_data_for_buffer(
                falsifying_example.buffer
            )
            ran_example.slice_comments = falsifying_example.slice_comments
            tb = None
            origin = None
            assert info._expected_exception is not None
            try:
                with with_reporter(fragments.append):
                    self.execute_once(
                        ran_example,
                        print_example=not self.is_find,
                        is_final=True,
                        expected_failure=(
                            info._expected_exception,
                            info._expected_traceback,
                        ),
                    )
            except StopTest as e:
                # Link the expected exception from the first run. Not sure
                # how to access the current exception, if it failed
                # differently on this run. In fact, in the only known
                # reproducer, the StopTest is caused by OVERRUN before the
                # test is even executed. Possibly because all initial examples
                # failed until the final non-traced replay, and something was
                # exhausted? Possibly a FIXME, but sufficiently weird to
                # ignore for now.
                err = FlakyFailure(
                    "Inconsistent results: An example failed on the "
                    "first run but now succeeds (or fails with another "
                    "error, or is for some reason not runnable).",
                    [info._expected_exception or e],  # (note: e is a BaseException)
                )
                errors_to_report.append((fragments, err))
<<<<<<< HEAD
            except UnsatisfiedAssumption as e:
                err = FlakyFailure(
=======
            except UnsatisfiedAssumption as e:  # pragma: no cover  # ironically flaky
                err = Flaky(
>>>>>>> 272185c8
                    "Unreliable assumption: An example which satisfied "
                    "assumptions on the first run now fails it.",
                    [e],
                )
                errors_to_report.append((fragments, err))
            except BaseException as e:
                # If we have anything for explain-mode, this is the time to report.
                fragments.extend(explanations[falsifying_example.interesting_origin])
                errors_to_report.append(
                    (fragments, e.with_traceback(get_trimmed_traceback()))
                )
                tb = format_exception(e, get_trimmed_traceback(e))
                origin = InterestingOrigin.from_exception(e)
            else:
                # execute_once() will always raise either the expected error, or Flaky.
                raise NotImplementedError("This should be unreachable")
            finally:
                # log our observability line for the final failing example
                tc = {
                    "type": "test_case",
                    "run_start": self._start_timestamp,
                    "property": self.test_identifier,
                    "status": "passed" if sys.exc_info()[0] else "failed",
                    "status_reason": str(origin or "unexpected/flaky pass"),
                    "representation": self._string_repr,
                    "arguments": ran_example._observability_args,
                    "how_generated": "minimal failing example",
                    "features": {
                        **{
                            f"target:{k}".strip(":"): v
                            for k, v in ran_example.target_observations.items()
                        },
                        **ran_example.events,
                    },
                    "timing": self._timing_features,
                    "coverage": None,  # Not recorded when we're replaying the MFE
                    "metadata": {
                        "traceback": tb,
                        "predicates": ran_example._observability_predicates,
                        **_system_metadata(),
                    },
                }
                deliver_json_blob(tc)
                # Whether or not replay actually raised the exception again, we want
                # to print the reproduce_failure decorator for the failing example.
                if self.settings.print_blob:
                    fragments.append(
                        "\nYou can reproduce this example by temporarily adding "
                        "@reproduce_failure(%r, %r) as a decorator on your test case"
                        % (__version__, encode_failure(falsifying_example.buffer))
                    )
                # Mostly useful for ``find`` and ensuring that objects that
                # hold on to a reference to ``data`` know that it's now been
                # finished and they can't draw more data from it.
                ran_example.freeze()  # pragma: no branch
                # No branch is possible here because we never have an active exception.
        _raise_to_user(errors_to_report, self.settings, report_lines)


def _raise_to_user(errors_to_report, settings, target_lines, trailer=""):
    """Helper function for attaching notes and grouping multiple errors."""
    failing_prefix = "Falsifying example: "
    ls = []
    for fragments, err in errors_to_report:
        for note in fragments:
            add_note(err, note)
            if note.startswith(failing_prefix):
                ls.append(note[len(failing_prefix) :])
    if current_pytest_item.value:
        current_pytest_item.value._hypothesis_failing_examples = ls

    if len(errors_to_report) == 1:
        _, the_error_hypothesis_found = errors_to_report[0]
    else:
        assert errors_to_report
        the_error_hypothesis_found = BaseExceptionGroup(
            f"Hypothesis found {len(errors_to_report)} distinct failures{trailer}.",
            [e for _, e in errors_to_report],
        )

    if settings.verbosity >= Verbosity.normal:
        for line in target_lines:
            add_note(the_error_hypothesis_found, line)
    raise the_error_hypothesis_found


@contextlib.contextmanager
def fake_subTest(self, msg=None, **__):
    """Monkeypatch for `unittest.TestCase.subTest` during `@given`.

    If we don't patch this out, each failing example is reported as a
    separate failing test by the unittest test runner, which is
    obviously incorrect. We therefore replace it for the duration with
    this version.
    """
    warnings.warn(
        "subTest per-example reporting interacts badly with Hypothesis "
        "trying hundreds of examples, so we disable it for the duration of "
        "any test that uses `@given`.",
        HypothesisWarning,
        stacklevel=2,
    )
    yield


@attr.s()
class HypothesisHandle:
    """This object is provided as the .hypothesis attribute on @given tests.

    Downstream users can reassign its attributes to insert custom logic into
    the execution of each case, for example by converting an async into a
    sync function.

    This must be an attribute of an attribute, because reassignment of a
    first-level attribute would not be visible to Hypothesis if the function
    had been decorated before the assignment.

    See https://github.com/HypothesisWorks/hypothesis/issues/1257 for more
    information.
    """

    inner_test = attr.ib()
    _get_fuzz_target = attr.ib()
    _given_kwargs = attr.ib()

    @property
    def fuzz_one_input(
        self,
    ) -> Callable[[Union[bytes, bytearray, memoryview, BinaryIO]], Optional[bytes]]:
        """Run the test as a fuzz target, driven with the `buffer` of bytes.

        Returns None if buffer invalid for the strategy, canonical pruned
        bytes if the buffer was valid, and leaves raised exceptions alone.
        """
        # Note: most users, if they care about fuzzer performance, will access the
        # property and assign it to a local variable to move the attribute lookup
        # outside their fuzzing loop / before the fork point.  We cache it anyway,
        # so that naive or unusual use-cases get the best possible performance too.
        try:
            return self.__cached_target  # type: ignore
        except AttributeError:
            self.__cached_target = self._get_fuzz_target()
            return self.__cached_target


@overload
def given(
    _: EllipsisType, /
) -> Callable[
    [Callable[..., Optional[Coroutine[Any, Any, None]]]], Callable[[], None]
]:  # pragma: no cover
    ...


@overload
def given(
    *_given_arguments: SearchStrategy[Any],
) -> Callable[
    [Callable[..., Optional[Coroutine[Any, Any, None]]]], Callable[..., None]
]:  # pragma: no cover
    ...


@overload
def given(
    **_given_kwargs: Union[SearchStrategy[Any], EllipsisType],
) -> Callable[
    [Callable[..., Optional[Coroutine[Any, Any, None]]]], Callable[..., None]
]:  # pragma: no cover
    ...


def given(
    *_given_arguments: Union[SearchStrategy[Any], EllipsisType],
    **_given_kwargs: Union[SearchStrategy[Any], EllipsisType],
) -> Callable[
    [Callable[..., Optional[Coroutine[Any, Any, None]]]], Callable[..., None]
]:
    """A decorator for turning a test function that accepts arguments into a
    randomized test.

    This is the main entry point to Hypothesis.
    """

    def run_test_as_given(test):
        if inspect.isclass(test):
            # Provide a meaningful error to users, instead of exceptions from
            # internals that assume we're dealing with a function.
            raise InvalidArgument("@given cannot be applied to a class.")
        given_arguments = tuple(_given_arguments)
        given_kwargs = dict(_given_kwargs)

        original_sig = get_signature(test)
        if given_arguments == (Ellipsis,) and not given_kwargs:
            # user indicated that they want to infer all arguments
            given_kwargs = {
                p.name: Ellipsis
                for p in original_sig.parameters.values()
                if p.kind in (p.POSITIONAL_OR_KEYWORD, p.KEYWORD_ONLY)
            }
            given_arguments = ()

        check_invalid = is_invalid_test(
            test, original_sig, given_arguments, given_kwargs
        )

        # If the argument check found problems, return a dummy test function
        # that will raise an error if it is actually called.
        if check_invalid is not None:
            return check_invalid

        # Because the argument check succeeded, we can convert @given's
        # positional arguments into keyword arguments for simplicity.
        if given_arguments:
            assert not given_kwargs
            posargs = [
                p.name
                for p in original_sig.parameters.values()
                if p.kind is p.POSITIONAL_OR_KEYWORD
            ]
            given_kwargs = dict(list(zip(posargs[::-1], given_arguments[::-1]))[::-1])
        # These have been converted, so delete them to prevent accidental use.
        del given_arguments

        new_signature = new_given_signature(original_sig, given_kwargs)

        # Use type information to convert "infer" arguments into appropriate strategies.
        if ... in given_kwargs.values():
            hints = get_type_hints(test)
        for name in [name for name, value in given_kwargs.items() if value is ...]:
            if name not in hints:
                return _invalid(
                    f"passed {name}=... for {test.__name__}, but {name} has "
                    "no type annotation",
                    test=test,
                    given_kwargs=given_kwargs,
                )
            given_kwargs[name] = st.from_type(hints[name])

        prev_self = Unset = object()

        @impersonate(test)
        @define_function_signature(test.__name__, test.__doc__, new_signature)
        def wrapped_test(*arguments, **kwargs):
            # Tell pytest to omit the body of this function from tracebacks
            __tracebackhide__ = True

            test = wrapped_test.hypothesis.inner_test

            if getattr(test, "is_hypothesis_test", False):
                raise InvalidArgument(
                    f"You have applied @given to the test {test.__name__} more than "
                    "once, which wraps the test several times and is extremely slow. "
                    "A similar effect can be gained by combining the arguments "
                    "of the two calls to given. For example, instead of "
                    "@given(booleans()) @given(integers()), you could write "
                    "@given(booleans(), integers())"
                )

            settings = wrapped_test._hypothesis_internal_use_settings

            random = get_random_for_wrapped_test(test, wrapped_test)

            arguments, kwargs, stuff = process_arguments_to_given(
                wrapped_test, arguments, kwargs, given_kwargs, new_signature.parameters
            )

            if (
                inspect.iscoroutinefunction(test)
                and get_executor(stuff.selfy) is default_executor
            ):
                # See https://github.com/HypothesisWorks/hypothesis/issues/3054
                # If our custom executor doesn't handle coroutines, or we return an
                # awaitable from a non-async-def function, we just rely on the
                # return_value health check.  This catches most user errors though.
                raise InvalidArgument(
                    "Hypothesis doesn't know how to run async test functions like "
                    f"{test.__name__}.  You'll need to write a custom executor, "
                    "or use a library like pytest-asyncio or pytest-trio which can "
                    "handle the translation for you.\n    See https://hypothesis."
                    "readthedocs.io/en/latest/details.html#custom-function-execution"
                )

            runner = stuff.selfy
            if isinstance(stuff.selfy, TestCase) and test.__name__ in dir(TestCase):
                msg = (
                    f"You have applied @given to the method {test.__name__}, which is "
                    "used by the unittest runner but is not itself a test."
                    "  This is not useful in any way."
                )
                fail_health_check(settings, msg, HealthCheck.not_a_test_method)
            if bad_django_TestCase(runner):  # pragma: no cover
                # Covered by the Django tests, but not the pytest coverage task
                raise InvalidArgument(
                    "You have applied @given to a method on "
                    f"{type(runner).__qualname__}, but this "
                    "class does not inherit from the supported versions in "
                    "`hypothesis.extra.django`.  Use the Hypothesis variants "
                    "to ensure that each example is run in a separate "
                    "database transaction."
                )
            if settings.database is not None:
                nonlocal prev_self
                # Check selfy really is self (not e.g. a mock) before we health-check
                cur_self = (
                    stuff.selfy
                    if getattr(type(stuff.selfy), test.__name__, None) is wrapped_test
                    else None
                )
                if prev_self is Unset:
                    prev_self = cur_self
                elif cur_self is not prev_self:
                    msg = (
                        f"The method {test.__qualname__} was called from multiple "
                        "different executors. This may lead to flaky tests and "
                        "nonreproducible errors when replaying from database."
                    )
                    fail_health_check(settings, msg, HealthCheck.differing_executors)

            state = StateForActualGivenExecution(
                stuff, test, settings, random, wrapped_test
            )

            reproduce_failure = wrapped_test._hypothesis_internal_use_reproduce_failure

            # If there was a @reproduce_failure decorator, use it to reproduce
            # the error (or complain that we couldn't). Either way, this will
            # always raise some kind of error.
            if reproduce_failure is not None:
                expected_version, failure = reproduce_failure
                if expected_version != __version__:
                    raise InvalidArgument(
                        "Attempting to reproduce a failure from a different "
                        "version of Hypothesis. This failure is from %s, but "
                        "you are currently running %r. Please change your "
                        "Hypothesis version to a matching one."
                        % (expected_version, __version__)
                    )
                try:
                    state.execute_once(
                        ConjectureData.for_buffer(decode_failure(failure)),
                        print_example=True,
                        is_final=True,
                    )
                    raise DidNotReproduce(
                        "Expected the test to raise an error, but it "
                        "completed successfully."
                    )
                except StopTest:
                    raise DidNotReproduce(
                        "The shape of the test data has changed in some way "
                        "from where this blob was defined. Are you sure "
                        "you're running the same test?"
                    ) from None
                except UnsatisfiedAssumption:
                    raise DidNotReproduce(
                        "The test data failed to satisfy an assumption in the "
                        "test. Have you added it since this blob was generated?"
                    ) from None

            # There was no @reproduce_failure, so start by running any explicit
            # examples from @example decorators.
            errors = list(
                execute_explicit_examples(
                    state, wrapped_test, arguments, kwargs, original_sig
                )
            )
            if errors:
                # If we're not going to report multiple bugs, we would have
                # stopped running explicit examples at the first failure.
                assert len(errors) == 1 or state.settings.report_multiple_bugs

                # If an explicit example raised a 'skip' exception, ensure it's never
                # wrapped up in an exception group.  Because we break out of the loop
                # immediately on finding a skip, if present it's always the last error.
                if isinstance(errors[-1][1], skip_exceptions_to_reraise()):
                    # Covered by `test_issue_3453_regression`, just in a subprocess.
                    del errors[:-1]  # pragma: no cover

                _raise_to_user(errors, state.settings, [], " in explicit examples")

            # If there were any explicit examples, they all ran successfully.
            # The next step is to use the Conjecture engine to run the test on
            # many different inputs.

            ran_explicit_examples = Phase.explicit in state.settings.phases and getattr(
                wrapped_test, "hypothesis_explicit_examples", ()
            )
            SKIP_BECAUSE_NO_EXAMPLES = unittest.SkipTest(
                "Hypothesis has been told to run no examples for this test."
            )
            if not (
                Phase.reuse in settings.phases or Phase.generate in settings.phases
            ):
                if not ran_explicit_examples:
                    raise SKIP_BECAUSE_NO_EXAMPLES
                return

            try:
                if isinstance(runner, TestCase) and hasattr(runner, "subTest"):
                    subTest = runner.subTest
                    try:
                        runner.subTest = types.MethodType(fake_subTest, runner)
                        state.run_engine()
                    finally:
                        runner.subTest = subTest
                else:
                    state.run_engine()
            except BaseException as e:
                # The exception caught here should either be an actual test
                # failure (or BaseExceptionGroup), or some kind of fatal error
                # that caused the engine to stop.

                generated_seed = wrapped_test._hypothesis_internal_use_generated_seed
                with local_settings(settings):
                    if not (state.failed_normally or generated_seed is None):
                        if running_under_pytest:
                            report(
                                f"You can add @seed({generated_seed}) to this test or "
                                f"run pytest with --hypothesis-seed={generated_seed} "
                                "to reproduce this failure."
                            )
                        else:
                            report(
                                f"You can add @seed({generated_seed}) to this test to "
                                "reproduce this failure."
                            )
                    # The dance here is to avoid showing users long tracebacks
                    # full of Hypothesis internals they don't care about.
                    # We have to do this inline, to avoid adding another
                    # internal stack frame just when we've removed the rest.
                    #
                    # Using a variable for our trimmed error ensures that the line
                    # which will actually appear in tracebacks is as clear as
                    # possible - "raise the_error_hypothesis_found".
                    the_error_hypothesis_found = e.with_traceback(
                        None
                        if isinstance(e, BaseExceptionGroup)
                        else get_trimmed_traceback()
                    )
                    raise the_error_hypothesis_found

            if not (ran_explicit_examples or state.ever_executed):
                raise SKIP_BECAUSE_NO_EXAMPLES

        def _get_fuzz_target() -> (
            Callable[[Union[bytes, bytearray, memoryview, BinaryIO]], Optional[bytes]]
        ):
            # Because fuzzing interfaces are very performance-sensitive, we use a
            # somewhat more complicated structure here.  `_get_fuzz_target()` is
            # called by the `HypothesisHandle.fuzz_one_input` property, allowing
            # us to defer our collection of the settings, random instance, and
            # reassignable `inner_test` (etc) until `fuzz_one_input` is accessed.
            #
            # We then share the performance cost of setting up `state` between
            # many invocations of the target.  We explicitly force `deadline=None`
            # for performance reasons, saving ~40% the runtime of an empty test.
            test = wrapped_test.hypothesis.inner_test
            settings = Settings(
                parent=wrapped_test._hypothesis_internal_use_settings, deadline=None
            )
            random = get_random_for_wrapped_test(test, wrapped_test)
            _args, _kwargs, stuff = process_arguments_to_given(
                wrapped_test, (), {}, given_kwargs, new_signature.parameters
            )
            assert not _args
            assert not _kwargs
            state = StateForActualGivenExecution(
                stuff, test, settings, random, wrapped_test
            )
            digest = function_digest(test)
            # We track the minimal-so-far example for each distinct origin, so
            # that we track log-n instead of n examples for long runs.  In particular
            # it means that we saturate for common errors in long runs instead of
            # storing huge volumes of low-value data.
            minimal_failures: dict = {}

            def fuzz_one_input(
                buffer: Union[bytes, bytearray, memoryview, BinaryIO]
            ) -> Optional[bytes]:
                # This inner part is all that the fuzzer will actually run,
                # so we keep it as small and as fast as possible.
                if isinstance(buffer, io.IOBase):
                    buffer = buffer.read(BUFFER_SIZE)
                assert isinstance(buffer, (bytes, bytearray, memoryview))
                data = ConjectureData.for_buffer(buffer)
                try:
                    state.execute_once(data)
                except (StopTest, UnsatisfiedAssumption):
                    return None
                except BaseException:
                    buffer = bytes(data.buffer)
                    known = minimal_failures.get(data.interesting_origin)
                    if settings.database is not None and (
                        known is None or sort_key(buffer) <= sort_key(known)
                    ):
                        settings.database.save(digest, buffer)
                        minimal_failures[data.interesting_origin] = buffer
                    raise
                return bytes(data.buffer)

            fuzz_one_input.__doc__ = HypothesisHandle.fuzz_one_input.__doc__
            return fuzz_one_input

        # After having created the decorated test function, we need to copy
        # over some attributes to make the switch as seamless as possible.

        for attrib in dir(test):
            if not (attrib.startswith("_") or hasattr(wrapped_test, attrib)):
                setattr(wrapped_test, attrib, getattr(test, attrib))
        wrapped_test.is_hypothesis_test = True
        if hasattr(test, "_hypothesis_internal_settings_applied"):
            # Used to check if @settings is applied twice.
            wrapped_test._hypothesis_internal_settings_applied = True
        wrapped_test._hypothesis_internal_use_seed = getattr(
            test, "_hypothesis_internal_use_seed", None
        )
        wrapped_test._hypothesis_internal_use_settings = (
            getattr(test, "_hypothesis_internal_use_settings", None) or Settings.default
        )
        wrapped_test._hypothesis_internal_use_reproduce_failure = getattr(
            test, "_hypothesis_internal_use_reproduce_failure", None
        )
        wrapped_test.hypothesis = HypothesisHandle(test, _get_fuzz_target, given_kwargs)
        return wrapped_test

    return run_test_as_given


def find(
    specifier: SearchStrategy[Ex],
    condition: Callable[[Any], bool],
    *,
    settings: Optional[Settings] = None,
    random: Optional[Random] = None,
    database_key: Optional[bytes] = None,
) -> Ex:
    """Returns the minimal example from the given strategy ``specifier`` that
    matches the predicate function ``condition``."""
    if settings is None:
        settings = Settings(max_examples=2000)
    settings = Settings(
        settings, suppress_health_check=list(HealthCheck), report_multiple_bugs=False
    )

    if database_key is None and settings.database is not None:
        # Note: The database key is not guaranteed to be unique. If not, replaying
        # of database examples may fail to reproduce due to being replayed on the
        # wrong condition.
        database_key = function_digest(condition)

    if not isinstance(specifier, SearchStrategy):
        raise InvalidArgument(
            f"Expected SearchStrategy but got {specifier!r} of "
            f"type {type(specifier).__name__}"
        )
    specifier.validate()

    last: List[Ex] = []

    @settings
    @given(specifier)
    def test(v):
        if condition(v):
            last[:] = [v]
            raise Found

    if random is not None:
        test = seed(random.getrandbits(64))(test)

    # Aliasing as Any avoids mypy errors (attr-defined) when accessing and
    # setting custom attributes on the decorated function or class.
    _test: Any = test
    _test._hypothesis_internal_is_find = True
    _test._hypothesis_internal_database_key = database_key

    try:
        test()
    except Found:
        return last[0]

    raise NoSuchExample(get_pretty_function_description(condition))<|MERGE_RESOLUTION|>--- conflicted
+++ resolved
@@ -1254,13 +1254,8 @@
                     [info._expected_exception or e],  # (note: e is a BaseException)
                 )
                 errors_to_report.append((fragments, err))
-<<<<<<< HEAD
-            except UnsatisfiedAssumption as e:
+            except UnsatisfiedAssumption as e:  # pragma: no cover  # ironically flaky
                 err = FlakyFailure(
-=======
-            except UnsatisfiedAssumption as e:  # pragma: no cover  # ironically flaky
-                err = Flaky(
->>>>>>> 272185c8
                     "Unreliable assumption: An example which satisfied "
                     "assumptions on the first run now fails it.",
                     [e],
