--- conflicted
+++ resolved
@@ -18,15 +18,12 @@
     # via
     #   -r requirements/crosshair.in
     #   hypothesis-crosshair
-<<<<<<< HEAD
-=======
 exceptiongroup==1.3.0 ; python_version < "3.11"
     # via
     #   cattrs
     #   hypothesis
     #   hypothesis (hypothesis-python/pyproject.toml)
     #   pytest
->>>>>>> 513be568
 execnet==2.1.1
     # via pytest-xdist
 hypothesis==6.138.2
@@ -67,11 +64,8 @@
     # via
     #   hypothesis
     #   hypothesis (hypothesis-python/pyproject.toml)
-<<<<<<< HEAD
-=======
 tomli==2.2.1
     # via pytest
->>>>>>> 513be568
 typeshed-client==2.8.2
     # via crosshair-tool
 typing-extensions==4.14.1
