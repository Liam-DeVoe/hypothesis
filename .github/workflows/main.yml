name: Hypothesis CI

env:
  # Tell pytest and other tools to produce coloured terminal output.
  # Make sure this is also in the "passenv" section of the tox config.
  PY_COLORS: 1

on:
  push:
    branches: [ master ]
  pull_request:
    branches: [ master ]
  workflow_dispatch:

# Cancel in-progress PR builds if another commit is pushed.
# On non-PR builds, fall back to the globally-unique run_id and don't cancel.
concurrency:
  group: ${{ github.workflow }}-${{ github.head_ref || github.run_id }}
  cancel-in-progress: true

jobs:
  basic:
    runs-on: ubuntu-latest
    strategy:
      matrix:
        task:
          - tox-cover
          - tox-nocover
          - tox-rest
          - check-whole-repo-tests
          - check-types-hypothesis
          - lint
          - check-format
      fail-fast: false
    env:
      PYTHON_VERSION: "3.10"
    steps:
    - uses: actions/checkout@v3
      with:
        fetch-depth: 0
    - name: "Install base for Python ${{ env.PYTHON_VERSION }}"
      uses: ./.github/actions/install-base
      with:
        python-version: ${{ env.PYTHON_VERSION }}
        task: ${{ matrix.task }}
    - name: Install tox
      if: ${{ startsWith(matrix.task, 'tox-') }}
      run: |
        pip install --upgrade setuptools pip wheel
        pip install tox
    - name: Run tests
      run: |
        export TASK=${{ matrix.task }}
        if [[ $TASK == tox-* ]]; then
           TOX_TASK="${TASK#tox-}"
           cd hypothesis-python
           tox -e $TOX_TASK
        else
          ./build.sh
        fi

  req:
    needs: [basic]
    runs-on: ubuntu-latest
    strategy:
      matrix:
        task:
          - check-documentation
          - check-types-api
          - check-coverage
          - check-conjecture-coverage
          - check-py310-cover
          - check-py310-nocover
          - check-py310-niche
          - check-pypy310-cover
          # - check-py310-pyjion  # see notes in tox.ini
          - check-py311-cover
          - check-py311-nocover
          - check-py311-niche
          - check-pypy311-cover
          - check-py312-cover
          - check-py312-nocover
          - check-py312-niche
          - check-py313-cover
          - check-py313-nocover
          - check-py313-niche
          - check-py313t-cover
          - check-py313t-nocover
          - check-py313t-niche
          - check-quality
          - check-pytest62
          - check-pytest62
          - check-django51
          - check-django42
          - check-pandas22
          - check-pandas21
          - check-pandas20
          - check-pandas15
          - check-pandas14
          - check-pandas13
          ## FIXME: actions update means Python builds without eg _bz2, which was required
          # - check-py310-pandas12
          # - check-py310-pandas11
      fail-fast: false
    env:
      PYTHON_VERSION: "3.10"
    steps:
    - uses: actions/checkout@v3
      with:
        fetch-depth: 0
<<<<<<< HEAD
    - name: Set up Python 3.13
      uses: actions/setup-python@v4
      with:
        python-version: "3.13"
    - name: Restore cache
      uses: actions/cache@v3
      with:
        path: |
          ~/.cache
          ~/wheelhouse
          ~/.local
          vendor/bundle
          .tox/
        key: deps-${{ runner.os }}-${{ hashFiles('requirements/*.txt') }}-${{ matrix.task }}
        restore-keys: |
          deps-${{ runner.os }}-${{ hashFiles('requirements/*.txt') }}
          deps-${{ runner.os }}
    - name: Install dotnet6 for Pyjion
      if: ${{ endsWith(matrix.task, '-pyjion') }}
      run: |
        wget https://packages.microsoft.com/config/ubuntu/21.04/packages-microsoft-prod.deb -O packages-microsoft-prod.deb
        sudo dpkg -i packages-microsoft-prod.deb
        rm packages-microsoft-prod.deb
        sudo apt-get update
        sudo apt-get install -y apt-transport-https && \
          sudo apt-get update && \
          sudo apt-get install -y dotnet-sdk-6.0
=======
    - name: "Install base for Python ${{ env.PYTHON_VERSION }}"
      uses: ./.github/actions/install-base
      with:
        python-version: ${{ env.PYTHON_VERSION }}
        task: ${{ matrix.task }}
>>>>>>> db9d8427
    - name: Run tests
      run: |
        export TASK=${{ matrix.task }}
        if [[ $TASK == check-crosshair-custom-* ]]; then
          GROUP="${TASK#check-crosshair-custom-}"
          ./build.sh check-crosshair-custom -- -n auto $(cd hypothesis-python && echo tests/$GROUP | xargs -n1 echo | grep -Ev "_py312|_py314" | xargs)
        else
          ./build.sh
        fi
    - name: Upload coverage data
      uses: actions/upload-artifact@v4
      # Invoke the magic `always` function to run on both success and failure.
      if: ${{ always() && endsWith(matrix.task, '-coverage') }}
      with:
        name: ${{ matrix.task }}-data
        include-hidden-files: true
        path: |
          hypothesis-python/.coverage*
          !hypothesis-python/.coveragerc
          hypothesis-python/branch-check*

  nonreq:
    needs: [basic]
    runs-on: ubuntu-latest
    strategy:
      matrix:
        task:
          - check-py314-cover
          - check-py314-nocover
          # Blocked by a 3.14rc1 bug. see
          # https://github.com/HypothesisWorks/hypothesis/pull/4490#issuecomment-3144989862.
          # Can revisit in 3.14rc2.
          # - check-py314-niche
          - check-py314t-cover
          - check-py314t-nocover
          - check-py314t-niche
          # - check-py315-cover
          # - check-py315-nocover
          # - check-py315-niche
          # - check-py315t-cover
          # - check-py315t-nocover
          # - check-py315t-niche
          - check-django52
          ## `-cover` is too slow under crosshair; use a custom split
          - check-crosshair-custom-cover/test_[a-d]*
          - check-crosshair-custom-cover/test_[e-i]*
          - check-crosshair-custom-cover/test_[j-r]*
          - check-crosshair-custom-cover/test_[s-z]*
          - check-crosshair-custom-pytest/test_*
          - check-crosshair-custom-nocover/test_[a-d]*
          - check-crosshair-custom-nocover/test_[e-i]*
          - check-crosshair-custom-nocover/test_[j-r]*
          - check-crosshair-custom-nocover/test_[s-z]*
          # - check-crosshair-niche
          - check-threading
          - check-py310-oldestnumpy
          - check-numpy-nightly
          ## Skip all the (inactive/old) Rust and Ruby tests pending fixes
          # - lint-ruby
          # - check-ruby-tests
          # - check-rust-in-ruby-format
          # - lint-rust-in-ruby
          # - audit-rust-in-ruby
          # - check-conjecture-rust-format
          # - check-rust-tests
          # - audit-conjecture-rust
          # - lint-conjecture-rust
      fail-fast: false
    env:
      PYTHON_VERSION: "3.10"
    steps:
    - uses: actions/checkout@v3
      with:
        fetch-depth: 0
    - name: "Install base for Python ${{ env.PYTHON_VERSION }}"
      uses: ./.github/actions/install-base
      with:
        python-version: ${{ env.PYTHON_VERSION }}
        task: ${{ matrix.task }}
    - name: Run tests
      run: |
        export TASK=${{ matrix.task }}
        if [[ $TASK == check-crosshair-custom-* ]]; then
          GROUP="${TASK#check-crosshair-custom-}"
          ./build.sh check-crosshair-custom -- -n auto $(cd hypothesis-python && echo tests/$GROUP | xargs -n1 echo | grep -Ev "_py312|_py314" | xargs)
        else
          ./build.sh
        fi

  cross:
    needs: [basic]
    strategy:
      matrix:
        os:
          - windows-latest
          - macos-latest
        python-version:
          - "3.11"
          - "3.13"
        python-architecture:
          - null
          - "x86"
        task:
          - cover
          - nocover
          - rest
          - alt-nocover
          - alt-rest
        exclude:
          - { os: macos-latest, python-architecture: "x86" }
          - { python-version: "3.13", python-architecture: "x86" }
          - { python-version: "3.11", task: nocover }
          - { python-version: "3.11", task: rest }
          - { python-version: "3.13", task: alt-nocover }
          - { python-version: "3.13", task: alt-rest }
      fail-fast: false
    runs-on: ${{ matrix.os }}
    env:
      # Override default from tox.ini
      PYTHONWARNDEFAULTENCODING: ""
    steps:
    - uses: actions/checkout@v3
      with:
        fetch-depth: 0
<<<<<<< HEAD
    - name: Set up Python 3.13
      uses: actions/setup-python@v4
      with:
        python-version: "3.13"
    - name: Restore cache
      uses: actions/cache@v3
=======
    - name: "Install base for Python ${{ matrix.python-version }} ${{ matrix.python-architecture }}"
      uses: ./.github/actions/install-base
>>>>>>> db9d8427
      with:
        python-version: ${{ matrix.python-version }}
        python-architecture: ${{ matrix.python-architecture }}
        task: ${{ matrix.task }}
    - name: Install tox
      run: |
        pip install --upgrade setuptools pip wheel
        pip install tox
    - name: Run tests
      working-directory: ./hypothesis-python
      run: |
        tox -e ${{ matrix.task }}

  # See https://pyodide.org/en/stable/usage/building-and-testing-packages.html
  # and https://github.com/numpy/numpy/blob/9a650391651c8486d8cb8b27b0e75aed5d36033e/.github/workflows/emscripten.yml
  test-pyodide:
    needs: [basic]
    runs-on: ubuntu-latest
    env:
      NODE_VERSION: 22
      # Note that the versions below are updated by `update_pyodide_versions()` in our weekly cronjob.
      # The versions of pyodide-build and the Pyodide runtime may differ.
      PYODIDE_VERSION: 0.28.3
      PYODIDE_BUILD_VERSION: 0.30.7
      PYTHON_VERSION: 3.13.2
    steps:
    - uses: actions/checkout@v3
      with:
        fetch-depth: 0
    - name: "Install base for Python ${{ env.PYTHON_VERSION }}"
      uses: ./.github/actions/install-base
      with:
        python-version: ${{ env.PYTHON_VERSION }}
        task: pyodide
    - name: Set up Node
      uses: actions/setup-node@b39b52d1213e96004bfcb1c61a8a6fa8ab84f3e8 # v4.0.1
      with:
        node-version: ${{ env.NODE_VERSION }}
    - name: Install pyodide-build and Pyodide cross-build environment
      run: |
        pip install pyodide-build==${{ env.PYODIDE_BUILD_VERSION }}
        pyodide xbuildenv install ${{ env.PYODIDE_VERSION }}
    - name: Set up Pyodide venv and install dependencies
      run: |
        pip install --upgrade setuptools pip wheel build
        python -m build --wheel hypothesis-python --outdir dist/
        pip download --dest=dist/ hypothesis-python/ pytest tzdata  # fetch all the wheels
         rm dist/packaging-*.whl  # fails with `invalid metadata entry 'name'`
         pyodide venv .venv-pyodide
        source .venv-pyodide/bin/activate
        pip install dist/*.whl
    - name: Run tests
      run: |
        source .venv-pyodide/bin/activate
        # pyodide can't run multiple processes internally, so parallelize explicitly over
        # discovered test files instead (20 at a time)
        TEST_FILES=$(ls hypothesis-python/tests/cover/test*.py | grep -v "_py314")
        echo "test files: $TEST_FILES"
        parallel --max-procs 100% --max-args 20 --keep-order --line-buffer \
          python -m pytest -p no:cacheprovider <<< $TEST_FILES

  check-required:
    if: always()
    needs: [basic, req, cross]
    runs-on: ubuntu-latest
    steps:
    - name: Check required jobs
      uses: re-actors/alls-green@release/v1
      with:
        jobs: ${{ toJSON(needs) }}

  deploy:
    if: "github.event_name == 'push' && github.repository == 'HypothesisWorks/hypothesis'"
    runs-on: ubuntu-latest
    needs: [check-required]
    strategy:
      matrix:
        task:
          - deploy
      fail-fast: false
    steps:
    - uses: actions/checkout@v3
      with:
        fetch-depth: 0
        token: ${{ secrets.GH_TOKEN }}
<<<<<<< HEAD
    - name: Set up Python 3.13
      uses: actions/setup-python@v4
      with:
        python-version: "3.13"
    - name: Restore cache
      uses: actions/cache@v3
      with:
        path: |
          ~/.cache
          ~/wheelhouse
          ~/.local
          vendor/bundle
        key: deps-${{ runner.os }}-${{ hashFiles('requirements/*.txt') }}-${{ matrix.task }}
        restore-keys: |
          deps-${{ runner.os }}-${{ hashFiles('requirements/*.txt') }}
          deps-${{ runner.os }}
=======
    - uses: ./.github/actions/install-base
      with:
        python-version: "3.10"
>>>>>>> db9d8427
    - name: Deploy package
      env:
        GH_TOKEN: ${{ secrets.GH_TOKEN }}
        TWINE_PASSWORD: ${{ secrets.PYPI_TOKEN }}
        GEM_HOST_API_KEY: ${{ secrets.RUBYGEMS_TOKEN }}
        CARGO_REGISTRY_TOKEN: ${{ secrets.CARGO_REGISTRY_TOKEN }}
      run: |
        TASK=${{ matrix.task }} ./build.sh<|MERGE_RESOLUTION|>--- conflicted
+++ resolved
@@ -33,7 +33,7 @@
           - check-format
       fail-fast: false
     env:
-      PYTHON_VERSION: "3.10"
+      PYTHON_VERSION: "3.13"
     steps:
     - uses: actions/checkout@v3
       with:
@@ -103,46 +103,16 @@
           # - check-py310-pandas11
       fail-fast: false
     env:
-      PYTHON_VERSION: "3.10"
-    steps:
-    - uses: actions/checkout@v3
-      with:
-        fetch-depth: 0
-<<<<<<< HEAD
-    - name: Set up Python 3.13
-      uses: actions/setup-python@v4
-      with:
-        python-version: "3.13"
-    - name: Restore cache
-      uses: actions/cache@v3
-      with:
-        path: |
-          ~/.cache
-          ~/wheelhouse
-          ~/.local
-          vendor/bundle
-          .tox/
-        key: deps-${{ runner.os }}-${{ hashFiles('requirements/*.txt') }}-${{ matrix.task }}
-        restore-keys: |
-          deps-${{ runner.os }}-${{ hashFiles('requirements/*.txt') }}
-          deps-${{ runner.os }}
-    - name: Install dotnet6 for Pyjion
-      if: ${{ endsWith(matrix.task, '-pyjion') }}
-      run: |
-        wget https://packages.microsoft.com/config/ubuntu/21.04/packages-microsoft-prod.deb -O packages-microsoft-prod.deb
-        sudo dpkg -i packages-microsoft-prod.deb
-        rm packages-microsoft-prod.deb
-        sudo apt-get update
-        sudo apt-get install -y apt-transport-https && \
-          sudo apt-get update && \
-          sudo apt-get install -y dotnet-sdk-6.0
-=======
+      PYTHON_VERSION: "3.13"
+    steps:
+    - uses: actions/checkout@v3
+      with:
+        fetch-depth: 0
     - name: "Install base for Python ${{ env.PYTHON_VERSION }}"
       uses: ./.github/actions/install-base
       with:
         python-version: ${{ env.PYTHON_VERSION }}
         task: ${{ matrix.task }}
->>>>>>> db9d8427
     - name: Run tests
       run: |
         export TASK=${{ matrix.task }}
@@ -212,7 +182,7 @@
           # - lint-conjecture-rust
       fail-fast: false
     env:
-      PYTHON_VERSION: "3.10"
+      PYTHON_VERSION: "3.13"
     steps:
     - uses: actions/checkout@v3
       with:
@@ -267,17 +237,8 @@
     - uses: actions/checkout@v3
       with:
         fetch-depth: 0
-<<<<<<< HEAD
-    - name: Set up Python 3.13
-      uses: actions/setup-python@v4
-      with:
-        python-version: "3.13"
-    - name: Restore cache
-      uses: actions/cache@v3
-=======
     - name: "Install base for Python ${{ matrix.python-version }} ${{ matrix.python-architecture }}"
       uses: ./.github/actions/install-base
->>>>>>> db9d8427
       with:
         python-version: ${{ matrix.python-version }}
         python-architecture: ${{ matrix.python-architecture }}
@@ -363,28 +324,9 @@
       with:
         fetch-depth: 0
         token: ${{ secrets.GH_TOKEN }}
-<<<<<<< HEAD
-    - name: Set up Python 3.13
-      uses: actions/setup-python@v4
+    - uses: ./.github/actions/install-base
       with:
         python-version: "3.13"
-    - name: Restore cache
-      uses: actions/cache@v3
-      with:
-        path: |
-          ~/.cache
-          ~/wheelhouse
-          ~/.local
-          vendor/bundle
-        key: deps-${{ runner.os }}-${{ hashFiles('requirements/*.txt') }}-${{ matrix.task }}
-        restore-keys: |
-          deps-${{ runner.os }}-${{ hashFiles('requirements/*.txt') }}
-          deps-${{ runner.os }}
-=======
-    - uses: ./.github/actions/install-base
-      with:
-        python-version: "3.10"
->>>>>>> db9d8427
     - name: Deploy package
       env:
         GH_TOKEN: ${{ secrets.GH_TOKEN }}
